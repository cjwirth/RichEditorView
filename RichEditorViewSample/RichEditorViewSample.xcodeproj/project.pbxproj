// !$*UTF8*$!
{
	archiveVersion = 1;
	classes = {
	};
	objectVersion = 46;
	objects = {

/* Begin PBXBuildFile section */
		3912A4561B966C34005E41FA /* ObjCViewController.m in Sources */ = {isa = PBXBuildFile; fileRef = 3912A4551B966C34005E41FA /* ObjCViewController.m */; };
		39883B491AD0DC270031FD16 /* KeyboardManager.swift in Sources */ = {isa = PBXBuildFile; fileRef = 39883B481AD0DC270031FD16 /* KeyboardManager.swift */; };
		39BBCFB01AD0CC7A00A450D2 /* AppDelegate.swift in Sources */ = {isa = PBXBuildFile; fileRef = 39BBCFAF1AD0CC7A00A450D2 /* AppDelegate.swift */; };
		39BBCFB21AD0CC7A00A450D2 /* ViewController.swift in Sources */ = {isa = PBXBuildFile; fileRef = 39BBCFB11AD0CC7A00A450D2 /* ViewController.swift */; };
		39BBCFB51AD0CC7A00A450D2 /* Main.storyboard in Resources */ = {isa = PBXBuildFile; fileRef = 39BBCFB31AD0CC7A00A450D2 /* Main.storyboard */; };
		39BBCFB71AD0CC7A00A450D2 /* Images.xcassets in Resources */ = {isa = PBXBuildFile; fileRef = 39BBCFB61AD0CC7A00A450D2 /* Images.xcassets */; };
		39BBCFBA1AD0CC7A00A450D2 /* LaunchScreen.xib in Resources */ = {isa = PBXBuildFile; fileRef = 39BBCFB81AD0CC7A00A450D2 /* LaunchScreen.xib */; };
		39BBCFC61AD0CC7A00A450D2 /* RichEditorViewSampleTests.swift in Sources */ = {isa = PBXBuildFile; fileRef = 39BBCFC51AD0CC7A00A450D2 /* RichEditorViewSampleTests.swift */; };
		8050D47971761721BD230098 /* Pods_RichEditorViewSample.framework in Frameworks */ = {isa = PBXBuildFile; fileRef = 6B08474865AD37062B47B6FC /* Pods_RichEditorViewSample.framework */; };
/* End PBXBuildFile section */

/* Begin PBXContainerItemProxy section */
		39BBCFC01AD0CC7A00A450D2 /* PBXContainerItemProxy */ = {
			isa = PBXContainerItemProxy;
			containerPortal = 39BBCFA21AD0CC7A00A450D2 /* Project object */;
			proxyType = 1;
			remoteGlobalIDString = 39BBCFA91AD0CC7A00A450D2;
			remoteInfo = RichEditorViewSample;
		};
/* End PBXContainerItemProxy section */

/* Begin PBXFileReference section */
		3912A4531B966C34005E41FA /* RichEditorViewSample-Bridging-Header.h */ = {isa = PBXFileReference; lastKnownFileType = sourcecode.c.h; path = "RichEditorViewSample-Bridging-Header.h"; sourceTree = "<group>"; };
		3912A4541B966C34005E41FA /* ObjCViewController.h */ = {isa = PBXFileReference; fileEncoding = 4; lastKnownFileType = sourcecode.c.h; path = ObjCViewController.h; sourceTree = "<group>"; };
		3912A4551B966C34005E41FA /* ObjCViewController.m */ = {isa = PBXFileReference; fileEncoding = 4; lastKnownFileType = sourcecode.c.objc; path = ObjCViewController.m; sourceTree = "<group>"; };
		39883B481AD0DC270031FD16 /* KeyboardManager.swift */ = {isa = PBXFileReference; fileEncoding = 4; lastKnownFileType = sourcecode.swift; path = KeyboardManager.swift; sourceTree = "<group>"; };
		39BBCFAA1AD0CC7A00A450D2 /* RichEditorViewSample.app */ = {isa = PBXFileReference; explicitFileType = wrapper.application; includeInIndex = 0; path = RichEditorViewSample.app; sourceTree = BUILT_PRODUCTS_DIR; };
		39BBCFAE1AD0CC7A00A450D2 /* Info.plist */ = {isa = PBXFileReference; lastKnownFileType = text.plist.xml; path = Info.plist; sourceTree = "<group>"; };
		39BBCFAF1AD0CC7A00A450D2 /* AppDelegate.swift */ = {isa = PBXFileReference; lastKnownFileType = sourcecode.swift; path = AppDelegate.swift; sourceTree = "<group>"; };
		39BBCFB11AD0CC7A00A450D2 /* ViewController.swift */ = {isa = PBXFileReference; lastKnownFileType = sourcecode.swift; path = ViewController.swift; sourceTree = "<group>"; };
		39BBCFB41AD0CC7A00A450D2 /* Base */ = {isa = PBXFileReference; lastKnownFileType = file.storyboard; name = Base; path = Base.lproj/Main.storyboard; sourceTree = "<group>"; };
		39BBCFB61AD0CC7A00A450D2 /* Images.xcassets */ = {isa = PBXFileReference; lastKnownFileType = folder.assetcatalog; path = Images.xcassets; sourceTree = "<group>"; };
		39BBCFB91AD0CC7A00A450D2 /* Base */ = {isa = PBXFileReference; lastKnownFileType = file.xib; name = Base; path = Base.lproj/LaunchScreen.xib; sourceTree = "<group>"; };
		39BBCFBF1AD0CC7A00A450D2 /* RichEditorViewSampleTests.xctest */ = {isa = PBXFileReference; explicitFileType = wrapper.cfbundle; includeInIndex = 0; path = RichEditorViewSampleTests.xctest; sourceTree = BUILT_PRODUCTS_DIR; };
		39BBCFC41AD0CC7A00A450D2 /* Info.plist */ = {isa = PBXFileReference; lastKnownFileType = text.plist.xml; path = Info.plist; sourceTree = "<group>"; };
		39BBCFC51AD0CC7A00A450D2 /* RichEditorViewSampleTests.swift */ = {isa = PBXFileReference; lastKnownFileType = sourcecode.swift; path = RichEditorViewSampleTests.swift; sourceTree = "<group>"; };
		39BBCFD01AD0CD4700A450D2 /* README.md */ = {isa = PBXFileReference; fileEncoding = 4; lastKnownFileType = net.daringfireball.markdown; name = README.md; path = ../README.md; sourceTree = "<group>"; };
		39BBCFD11AD0CD4700A450D2 /* RichEditorView.podspec */ = {isa = PBXFileReference; fileEncoding = 4; lastKnownFileType = text; name = RichEditorView.podspec; path = ../RichEditorView.podspec; sourceTree = "<group>"; xcLanguageSpecificationIdentifier = xcode.lang.ruby; };
		6B08474865AD37062B47B6FC /* Pods_RichEditorViewSample.framework */ = {isa = PBXFileReference; explicitFileType = wrapper.framework; includeInIndex = 0; path = Pods_RichEditorViewSample.framework; sourceTree = BUILT_PRODUCTS_DIR; };
		996D5C7A9F5BD7BF325118C8 /* Pods.framework */ = {isa = PBXFileReference; explicitFileType = wrapper.framework; includeInIndex = 0; path = Pods.framework; sourceTree = BUILT_PRODUCTS_DIR; };
		9B582B140F0E905BD9BB4CDC /* Pods-RichEditorViewSample.debug.xcconfig */ = {isa = PBXFileReference; includeInIndex = 1; lastKnownFileType = text.xcconfig; name = "Pods-RichEditorViewSample.debug.xcconfig"; path = "Pods/Target Support Files/Pods-RichEditorViewSample/Pods-RichEditorViewSample.debug.xcconfig"; sourceTree = "<group>"; };
		DF7C9E8B387E1FE81E9D90D5 /* Pods-RichEditorViewSample.release.xcconfig */ = {isa = PBXFileReference; includeInIndex = 1; lastKnownFileType = text.xcconfig; name = "Pods-RichEditorViewSample.release.xcconfig"; path = "Pods/Target Support Files/Pods-RichEditorViewSample/Pods-RichEditorViewSample.release.xcconfig"; sourceTree = "<group>"; };
/* End PBXFileReference section */

/* Begin PBXFrameworksBuildPhase section */
		39BBCFA71AD0CC7A00A450D2 /* Frameworks */ = {
			isa = PBXFrameworksBuildPhase;
			buildActionMask = 2147483647;
			files = (
				8050D47971761721BD230098 /* Pods_RichEditorViewSample.framework in Frameworks */,
			);
			runOnlyForDeploymentPostprocessing = 0;
		};
		39BBCFBC1AD0CC7A00A450D2 /* Frameworks */ = {
			isa = PBXFrameworksBuildPhase;
			buildActionMask = 2147483647;
			files = (
			);
			runOnlyForDeploymentPostprocessing = 0;
		};
/* End PBXFrameworksBuildPhase section */

/* Begin PBXGroup section */
		106F1EB9E1302E9C38A73C48 /* Frameworks */ = {
			isa = PBXGroup;
			children = (
				996D5C7A9F5BD7BF325118C8 /* Pods.framework */,
				6B08474865AD37062B47B6FC /* Pods_RichEditorViewSample.framework */,
			);
			name = Frameworks;
			sourceTree = "<group>";
		};
		39BBCFA11AD0CC7A00A450D2 = {
			isa = PBXGroup;
			children = (
				39BBCFCF1AD0CD3500A450D2 /* Pod Metadata */,
				39BBCFAC1AD0CC7A00A450D2 /* RichEditorViewSample */,
				39BBCFC21AD0CC7A00A450D2 /* RichEditorViewSampleTests */,
				39BBCFAB1AD0CC7A00A450D2 /* Products */,
				106F1EB9E1302E9C38A73C48 /* Frameworks */,
				5E972C95110016647DA0258D /* Pods */,
			);
			sourceTree = "<group>";
		};
		39BBCFAB1AD0CC7A00A450D2 /* Products */ = {
			isa = PBXGroup;
			children = (
				39BBCFAA1AD0CC7A00A450D2 /* RichEditorViewSample.app */,
				39BBCFBF1AD0CC7A00A450D2 /* RichEditorViewSampleTests.xctest */,
			);
			name = Products;
			sourceTree = "<group>";
		};
		39BBCFAC1AD0CC7A00A450D2 /* RichEditorViewSample */ = {
			isa = PBXGroup;
			children = (
				39BBCFAF1AD0CC7A00A450D2 /* AppDelegate.swift */,
				39BBCFB11AD0CC7A00A450D2 /* ViewController.swift */,
				39BBCFB31AD0CC7A00A450D2 /* Main.storyboard */,
				39BBCFB61AD0CC7A00A450D2 /* Images.xcassets */,
				39BBCFB81AD0CC7A00A450D2 /* LaunchScreen.xib */,
				39BBCFAD1AD0CC7A00A450D2 /* Supporting Files */,
				39883B481AD0DC270031FD16 /* KeyboardManager.swift */,
				3912A4541B966C34005E41FA /* ObjCViewController.h */,
				3912A4551B966C34005E41FA /* ObjCViewController.m */,
				3912A4531B966C34005E41FA /* RichEditorViewSample-Bridging-Header.h */,
			);
			path = RichEditorViewSample;
			sourceTree = "<group>";
		};
		39BBCFAD1AD0CC7A00A450D2 /* Supporting Files */ = {
			isa = PBXGroup;
			children = (
				39BBCFAE1AD0CC7A00A450D2 /* Info.plist */,
			);
			name = "Supporting Files";
			sourceTree = "<group>";
		};
		39BBCFC21AD0CC7A00A450D2 /* RichEditorViewSampleTests */ = {
			isa = PBXGroup;
			children = (
				39BBCFC51AD0CC7A00A450D2 /* RichEditorViewSampleTests.swift */,
				39BBCFC31AD0CC7A00A450D2 /* Supporting Files */,
			);
			path = RichEditorViewSampleTests;
			sourceTree = "<group>";
		};
		39BBCFC31AD0CC7A00A450D2 /* Supporting Files */ = {
			isa = PBXGroup;
			children = (
				39BBCFC41AD0CC7A00A450D2 /* Info.plist */,
			);
			name = "Supporting Files";
			sourceTree = "<group>";
		};
		39BBCFCF1AD0CD3500A450D2 /* Pod Metadata */ = {
			isa = PBXGroup;
			children = (
				39BBCFD01AD0CD4700A450D2 /* README.md */,
				39BBCFD11AD0CD4700A450D2 /* RichEditorView.podspec */,
			);
			name = "Pod Metadata";
			sourceTree = "<group>";
		};
		5E972C95110016647DA0258D /* Pods */ = {
			isa = PBXGroup;
			children = (
				9B582B140F0E905BD9BB4CDC /* Pods-RichEditorViewSample.debug.xcconfig */,
				DF7C9E8B387E1FE81E9D90D5 /* Pods-RichEditorViewSample.release.xcconfig */,
			);
			name = Pods;
			sourceTree = "<group>";
		};
/* End PBXGroup section */

/* Begin PBXNativeTarget section */
		39BBCFA91AD0CC7A00A450D2 /* RichEditorViewSample */ = {
			isa = PBXNativeTarget;
			buildConfigurationList = 39BBCFC91AD0CC7A00A450D2 /* Build configuration list for PBXNativeTarget "RichEditorViewSample" */;
			buildPhases = (
				6B720C7FD832C2688C648355 /* [CP] Check Pods Manifest.lock */,
				39BBCFA61AD0CC7A00A450D2 /* Sources */,
				39BBCFA71AD0CC7A00A450D2 /* Frameworks */,
				39BBCFA81AD0CC7A00A450D2 /* Resources */,
				EC2C7387672E1DFFBAB4967D /* [CP] Embed Pods Frameworks */,
				F58AA77B1F1E89A768AFC497 /* [CP] Copy Pods Resources */,
			);
			buildRules = (
			);
			dependencies = (
			);
			name = RichEditorViewSample;
			productName = RichEditorViewSample;
			productReference = 39BBCFAA1AD0CC7A00A450D2 /* RichEditorViewSample.app */;
			productType = "com.apple.product-type.application";
		};
		39BBCFBE1AD0CC7A00A450D2 /* RichEditorViewSampleTests */ = {
			isa = PBXNativeTarget;
			buildConfigurationList = 39BBCFCC1AD0CC7A00A450D2 /* Build configuration list for PBXNativeTarget "RichEditorViewSampleTests" */;
			buildPhases = (
				39BBCFBB1AD0CC7A00A450D2 /* Sources */,
				39BBCFBC1AD0CC7A00A450D2 /* Frameworks */,
				39BBCFBD1AD0CC7A00A450D2 /* Resources */,
			);
			buildRules = (
			);
			dependencies = (
				39BBCFC11AD0CC7A00A450D2 /* PBXTargetDependency */,
			);
			name = RichEditorViewSampleTests;
			productName = RichEditorViewSampleTests;
			productReference = 39BBCFBF1AD0CC7A00A450D2 /* RichEditorViewSampleTests.xctest */;
			productType = "com.apple.product-type.bundle.unit-test";
		};
/* End PBXNativeTarget section */

/* Begin PBXProject section */
		39BBCFA21AD0CC7A00A450D2 /* Project object */ = {
			isa = PBXProject;
			attributes = {
				LastSwiftUpdateCheck = 0700;
<<<<<<< HEAD
				LastUpgradeCheck = 0920;
=======
				LastUpgradeCheck = 0900;
>>>>>>> 74772bd1
				ORGANIZATIONNAME = "Caesar Wirth";
				TargetAttributes = {
					39BBCFA91AD0CC7A00A450D2 = {
						CreatedOnToolsVersion = 6.2;
<<<<<<< HEAD
						DevelopmentTeam = VZRAFDYUBF;
						LastSwiftMigration = 0920;
=======
						DevelopmentTeam = XATA46WWFJ;
						LastSwiftMigration = 0900;
>>>>>>> 74772bd1
					};
					39BBCFBE1AD0CC7A00A450D2 = {
						CreatedOnToolsVersion = 6.2;
						DevelopmentTeam = XATA46WWFJ;
<<<<<<< HEAD
						LastSwiftMigration = 0920;
=======
						LastSwiftMigration = 0900;
>>>>>>> 74772bd1
						TestTargetID = 39BBCFA91AD0CC7A00A450D2;
					};
				};
			};
			buildConfigurationList = 39BBCFA51AD0CC7A00A450D2 /* Build configuration list for PBXProject "RichEditorViewSample" */;
			compatibilityVersion = "Xcode 3.2";
			developmentRegion = English;
			hasScannedForEncodings = 0;
			knownRegions = (
				en,
				Base,
			);
			mainGroup = 39BBCFA11AD0CC7A00A450D2;
			productRefGroup = 39BBCFAB1AD0CC7A00A450D2 /* Products */;
			projectDirPath = "";
			projectRoot = "";
			targets = (
				39BBCFA91AD0CC7A00A450D2 /* RichEditorViewSample */,
				39BBCFBE1AD0CC7A00A450D2 /* RichEditorViewSampleTests */,
			);
		};
/* End PBXProject section */

/* Begin PBXResourcesBuildPhase section */
		39BBCFA81AD0CC7A00A450D2 /* Resources */ = {
			isa = PBXResourcesBuildPhase;
			buildActionMask = 2147483647;
			files = (
				39BBCFB51AD0CC7A00A450D2 /* Main.storyboard in Resources */,
				39BBCFBA1AD0CC7A00A450D2 /* LaunchScreen.xib in Resources */,
				39BBCFB71AD0CC7A00A450D2 /* Images.xcassets in Resources */,
			);
			runOnlyForDeploymentPostprocessing = 0;
		};
		39BBCFBD1AD0CC7A00A450D2 /* Resources */ = {
			isa = PBXResourcesBuildPhase;
			buildActionMask = 2147483647;
			files = (
			);
			runOnlyForDeploymentPostprocessing = 0;
		};
/* End PBXResourcesBuildPhase section */

/* Begin PBXShellScriptBuildPhase section */
		6B720C7FD832C2688C648355 /* [CP] Check Pods Manifest.lock */ = {
			isa = PBXShellScriptBuildPhase;
			buildActionMask = 2147483647;
			files = (
			);
			inputPaths = (
				"${PODS_PODFILE_DIR_PATH}/Podfile.lock",
				"${PODS_ROOT}/Manifest.lock",
			);
			name = "[CP] Check Pods Manifest.lock";
			outputPaths = (
				"$(DERIVED_FILE_DIR)/Pods-RichEditorViewSample-checkManifestLockResult.txt",
			);
			runOnlyForDeploymentPostprocessing = 0;
			shellPath = /bin/sh;
			shellScript = "diff \"${PODS_PODFILE_DIR_PATH}/Podfile.lock\" \"${PODS_ROOT}/Manifest.lock\" > /dev/null\nif [ $? != 0 ] ; then\n    # print error to STDERR\n    echo \"error: The sandbox is not in sync with the Podfile.lock. Run 'pod install' or update your CocoaPods installation.\" >&2\n    exit 1\nfi\n# This output is used by Xcode 'outputs' to avoid re-running this script phase.\necho \"SUCCESS\" > \"${SCRIPT_OUTPUT_FILE_0}\"\n";
			showEnvVarsInLog = 0;
		};
		EC2C7387672E1DFFBAB4967D /* [CP] Embed Pods Frameworks */ = {
			isa = PBXShellScriptBuildPhase;
			buildActionMask = 2147483647;
			files = (
			);
			inputPaths = (
				"${SRCROOT}/Pods/Target Support Files/Pods-RichEditorViewSample/Pods-RichEditorViewSample-frameworks.sh",
				"${BUILT_PRODUCTS_DIR}/RichEditorView/RichEditorView.framework",
			);
			name = "[CP] Embed Pods Frameworks";
			outputPaths = (
				"${TARGET_BUILD_DIR}/${FRAMEWORKS_FOLDER_PATH}/RichEditorView.framework",
			);
			runOnlyForDeploymentPostprocessing = 0;
			shellPath = /bin/sh;
			shellScript = "\"${SRCROOT}/Pods/Target Support Files/Pods-RichEditorViewSample/Pods-RichEditorViewSample-frameworks.sh\"\n";
			showEnvVarsInLog = 0;
		};
		F58AA77B1F1E89A768AFC497 /* [CP] Copy Pods Resources */ = {
			isa = PBXShellScriptBuildPhase;
			buildActionMask = 2147483647;
			files = (
			);
			inputPaths = (
			);
			name = "[CP] Copy Pods Resources";
			outputPaths = (
			);
			runOnlyForDeploymentPostprocessing = 0;
			shellPath = /bin/sh;
			shellScript = "\"${SRCROOT}/Pods/Target Support Files/Pods-RichEditorViewSample/Pods-RichEditorViewSample-resources.sh\"\n";
			showEnvVarsInLog = 0;
		};
/* End PBXShellScriptBuildPhase section */

/* Begin PBXSourcesBuildPhase section */
		39BBCFA61AD0CC7A00A450D2 /* Sources */ = {
			isa = PBXSourcesBuildPhase;
			buildActionMask = 2147483647;
			files = (
				39883B491AD0DC270031FD16 /* KeyboardManager.swift in Sources */,
				3912A4561B966C34005E41FA /* ObjCViewController.m in Sources */,
				39BBCFB21AD0CC7A00A450D2 /* ViewController.swift in Sources */,
				39BBCFB01AD0CC7A00A450D2 /* AppDelegate.swift in Sources */,
			);
			runOnlyForDeploymentPostprocessing = 0;
		};
		39BBCFBB1AD0CC7A00A450D2 /* Sources */ = {
			isa = PBXSourcesBuildPhase;
			buildActionMask = 2147483647;
			files = (
				39BBCFC61AD0CC7A00A450D2 /* RichEditorViewSampleTests.swift in Sources */,
			);
			runOnlyForDeploymentPostprocessing = 0;
		};
/* End PBXSourcesBuildPhase section */

/* Begin PBXTargetDependency section */
		39BBCFC11AD0CC7A00A450D2 /* PBXTargetDependency */ = {
			isa = PBXTargetDependency;
			target = 39BBCFA91AD0CC7A00A450D2 /* RichEditorViewSample */;
			targetProxy = 39BBCFC01AD0CC7A00A450D2 /* PBXContainerItemProxy */;
		};
/* End PBXTargetDependency section */

/* Begin PBXVariantGroup section */
		39BBCFB31AD0CC7A00A450D2 /* Main.storyboard */ = {
			isa = PBXVariantGroup;
			children = (
				39BBCFB41AD0CC7A00A450D2 /* Base */,
			);
			name = Main.storyboard;
			sourceTree = "<group>";
		};
		39BBCFB81AD0CC7A00A450D2 /* LaunchScreen.xib */ = {
			isa = PBXVariantGroup;
			children = (
				39BBCFB91AD0CC7A00A450D2 /* Base */,
			);
			name = LaunchScreen.xib;
			sourceTree = "<group>";
		};
/* End PBXVariantGroup section */

/* Begin XCBuildConfiguration section */
		39BBCFC71AD0CC7A00A450D2 /* Debug */ = {
			isa = XCBuildConfiguration;
			buildSettings = {
				ALWAYS_SEARCH_USER_PATHS = NO;
				CLANG_CXX_LANGUAGE_STANDARD = "gnu++0x";
				CLANG_CXX_LIBRARY = "libc++";
				CLANG_ENABLE_MODULES = YES;
				CLANG_ENABLE_OBJC_ARC = YES;
				CLANG_WARN_BLOCK_CAPTURE_AUTORELEASING = YES;
				CLANG_WARN_BOOL_CONVERSION = YES;
				CLANG_WARN_COMMA = YES;
				CLANG_WARN_CONSTANT_CONVERSION = YES;
				CLANG_WARN_DIRECT_OBJC_ISA_USAGE = YES_ERROR;
				CLANG_WARN_EMPTY_BODY = YES;
				CLANG_WARN_ENUM_CONVERSION = YES;
				CLANG_WARN_INFINITE_RECURSION = YES;
				CLANG_WARN_INT_CONVERSION = YES;
				CLANG_WARN_NON_LITERAL_NULL_CONVERSION = YES;
				CLANG_WARN_OBJC_LITERAL_CONVERSION = YES;
				CLANG_WARN_OBJC_ROOT_CLASS = YES_ERROR;
				CLANG_WARN_RANGE_LOOP_ANALYSIS = YES;
				CLANG_WARN_STRICT_PROTOTYPES = YES;
				CLANG_WARN_SUSPICIOUS_MOVE = YES;
				CLANG_WARN_UNREACHABLE_CODE = YES;
				CLANG_WARN__DUPLICATE_METHOD_MATCH = YES;
				"CODE_SIGN_IDENTITY[sdk=iphoneos*]" = "iPhone Developer";
				COPY_PHASE_STRIP = NO;
				ENABLE_STRICT_OBJC_MSGSEND = YES;
				ENABLE_TESTABILITY = YES;
				GCC_C_LANGUAGE_STANDARD = gnu99;
				GCC_DYNAMIC_NO_PIC = NO;
				GCC_NO_COMMON_BLOCKS = YES;
				GCC_OPTIMIZATION_LEVEL = 0;
				GCC_PREPROCESSOR_DEFINITIONS = (
					"DEBUG=1",
					"$(inherited)",
				);
				GCC_SYMBOLS_PRIVATE_EXTERN = NO;
				GCC_WARN_64_TO_32_BIT_CONVERSION = YES;
				GCC_WARN_ABOUT_RETURN_TYPE = YES_ERROR;
				GCC_WARN_UNDECLARED_SELECTOR = YES;
				GCC_WARN_UNINITIALIZED_AUTOS = YES_AGGRESSIVE;
				GCC_WARN_UNUSED_FUNCTION = YES;
				GCC_WARN_UNUSED_VARIABLE = YES;
				IPHONEOS_DEPLOYMENT_TARGET = 8.2;
				MTL_ENABLE_DEBUG_INFO = YES;
				ONLY_ACTIVE_ARCH = YES;
				SDKROOT = iphoneos;
				SWIFT_OPTIMIZATION_LEVEL = "-Onone";
				SWIFT_VERSION = 4.0;
				TARGETED_DEVICE_FAMILY = "1,2";
			};
			name = Debug;
		};
		39BBCFC81AD0CC7A00A450D2 /* Release */ = {
			isa = XCBuildConfiguration;
			buildSettings = {
				ALWAYS_SEARCH_USER_PATHS = NO;
				CLANG_CXX_LANGUAGE_STANDARD = "gnu++0x";
				CLANG_CXX_LIBRARY = "libc++";
				CLANG_ENABLE_MODULES = YES;
				CLANG_ENABLE_OBJC_ARC = YES;
				CLANG_WARN_BLOCK_CAPTURE_AUTORELEASING = YES;
				CLANG_WARN_BOOL_CONVERSION = YES;
				CLANG_WARN_COMMA = YES;
				CLANG_WARN_CONSTANT_CONVERSION = YES;
				CLANG_WARN_DIRECT_OBJC_ISA_USAGE = YES_ERROR;
				CLANG_WARN_EMPTY_BODY = YES;
				CLANG_WARN_ENUM_CONVERSION = YES;
				CLANG_WARN_INFINITE_RECURSION = YES;
				CLANG_WARN_INT_CONVERSION = YES;
				CLANG_WARN_NON_LITERAL_NULL_CONVERSION = YES;
				CLANG_WARN_OBJC_LITERAL_CONVERSION = YES;
				CLANG_WARN_OBJC_ROOT_CLASS = YES_ERROR;
				CLANG_WARN_RANGE_LOOP_ANALYSIS = YES;
				CLANG_WARN_STRICT_PROTOTYPES = YES;
				CLANG_WARN_SUSPICIOUS_MOVE = YES;
				CLANG_WARN_UNREACHABLE_CODE = YES;
				CLANG_WARN__DUPLICATE_METHOD_MATCH = YES;
				"CODE_SIGN_IDENTITY[sdk=iphoneos*]" = "iPhone Developer";
				COPY_PHASE_STRIP = NO;
				ENABLE_NS_ASSERTIONS = NO;
				ENABLE_STRICT_OBJC_MSGSEND = YES;
				GCC_C_LANGUAGE_STANDARD = gnu99;
				GCC_NO_COMMON_BLOCKS = YES;
				GCC_WARN_64_TO_32_BIT_CONVERSION = YES;
				GCC_WARN_ABOUT_RETURN_TYPE = YES_ERROR;
				GCC_WARN_UNDECLARED_SELECTOR = YES;
				GCC_WARN_UNINITIALIZED_AUTOS = YES_AGGRESSIVE;
				GCC_WARN_UNUSED_FUNCTION = YES;
				GCC_WARN_UNUSED_VARIABLE = YES;
				IPHONEOS_DEPLOYMENT_TARGET = 8.2;
				MTL_ENABLE_DEBUG_INFO = NO;
				SDKROOT = iphoneos;
				SWIFT_OPTIMIZATION_LEVEL = "-Owholemodule";
				SWIFT_VERSION = 4.0;
				TARGETED_DEVICE_FAMILY = "1,2";
				VALIDATE_PRODUCT = YES;
			};
			name = Release;
		};
		39BBCFCA1AD0CC7A00A450D2 /* Debug */ = {
			isa = XCBuildConfiguration;
			baseConfigurationReference = 9B582B140F0E905BD9BB4CDC /* Pods-RichEditorViewSample.debug.xcconfig */;
			buildSettings = {
				ASSETCATALOG_COMPILER_APPICON_NAME = AppIcon;
				CLANG_ENABLE_MODULES = YES;
				DEVELOPMENT_TEAM = VZRAFDYUBF;
				INFOPLIST_FILE = RichEditorViewSample/Info.plist;
				IPHONEOS_DEPLOYMENT_TARGET = 8.0;
				PRODUCT_BUNDLE_IDENTIFIER = "com.cjwirth.$(PRODUCT_NAME:rfc1034identifier)";
				PRODUCT_NAME = "$(TARGET_NAME)";
				SWIFT_OBJC_BRIDGING_HEADER = "RichEditorViewSample/RichEditorViewSample-Bridging-Header.h";
				SWIFT_OPTIMIZATION_LEVEL = "-Onone";
<<<<<<< HEAD
				SWIFT_SWIFT3_OBJC_INFERENCE = Default;
=======
				SWIFT_SWIFT3_OBJC_INFERENCE = Off;
>>>>>>> 74772bd1
				SWIFT_VERSION = 4.0;
			};
			name = Debug;
		};
		39BBCFCB1AD0CC7A00A450D2 /* Release */ = {
			isa = XCBuildConfiguration;
			baseConfigurationReference = DF7C9E8B387E1FE81E9D90D5 /* Pods-RichEditorViewSample.release.xcconfig */;
			buildSettings = {
				ASSETCATALOG_COMPILER_APPICON_NAME = AppIcon;
				CLANG_ENABLE_MODULES = YES;
				DEVELOPMENT_TEAM = VZRAFDYUBF;
				INFOPLIST_FILE = RichEditorViewSample/Info.plist;
				IPHONEOS_DEPLOYMENT_TARGET = 8.0;
				PRODUCT_BUNDLE_IDENTIFIER = "com.cjwirth.$(PRODUCT_NAME:rfc1034identifier)";
				PRODUCT_NAME = "$(TARGET_NAME)";
				SWIFT_OBJC_BRIDGING_HEADER = "RichEditorViewSample/RichEditorViewSample-Bridging-Header.h";
<<<<<<< HEAD
				SWIFT_SWIFT3_OBJC_INFERENCE = Default;
=======
				SWIFT_SWIFT3_OBJC_INFERENCE = Off;
>>>>>>> 74772bd1
				SWIFT_VERSION = 4.0;
			};
			name = Release;
		};
		39BBCFCD1AD0CC7A00A450D2 /* Debug */ = {
			isa = XCBuildConfiguration;
			buildSettings = {
				BUNDLE_LOADER = "$(TEST_HOST)";
				DEVELOPMENT_TEAM = XATA46WWFJ;
				GCC_PREPROCESSOR_DEFINITIONS = (
					"DEBUG=1",
					"$(inherited)",
				);
				INFOPLIST_FILE = RichEditorViewSampleTests/Info.plist;
				PRODUCT_BUNDLE_IDENTIFIER = "com.cjwirth.$(PRODUCT_NAME:rfc1034identifier)";
				PRODUCT_NAME = "$(TARGET_NAME)";
<<<<<<< HEAD
				SWIFT_SWIFT3_OBJC_INFERENCE = Default;
=======
				SWIFT_SWIFT3_OBJC_INFERENCE = Off;
>>>>>>> 74772bd1
				SWIFT_VERSION = 4.0;
				TEST_HOST = "$(BUILT_PRODUCTS_DIR)/RichEditorViewSample.app/RichEditorViewSample";
			};
			name = Debug;
		};
		39BBCFCE1AD0CC7A00A450D2 /* Release */ = {
			isa = XCBuildConfiguration;
			buildSettings = {
				BUNDLE_LOADER = "$(TEST_HOST)";
				DEVELOPMENT_TEAM = XATA46WWFJ;
				INFOPLIST_FILE = RichEditorViewSampleTests/Info.plist;
				PRODUCT_BUNDLE_IDENTIFIER = "com.cjwirth.$(PRODUCT_NAME:rfc1034identifier)";
				PRODUCT_NAME = "$(TARGET_NAME)";
<<<<<<< HEAD
				SWIFT_SWIFT3_OBJC_INFERENCE = Default;
=======
				SWIFT_SWIFT3_OBJC_INFERENCE = Off;
>>>>>>> 74772bd1
				SWIFT_VERSION = 4.0;
				TEST_HOST = "$(BUILT_PRODUCTS_DIR)/RichEditorViewSample.app/RichEditorViewSample";
			};
			name = Release;
		};
/* End XCBuildConfiguration section */

/* Begin XCConfigurationList section */
		39BBCFA51AD0CC7A00A450D2 /* Build configuration list for PBXProject "RichEditorViewSample" */ = {
			isa = XCConfigurationList;
			buildConfigurations = (
				39BBCFC71AD0CC7A00A450D2 /* Debug */,
				39BBCFC81AD0CC7A00A450D2 /* Release */,
			);
			defaultConfigurationIsVisible = 0;
			defaultConfigurationName = Release;
		};
		39BBCFC91AD0CC7A00A450D2 /* Build configuration list for PBXNativeTarget "RichEditorViewSample" */ = {
			isa = XCConfigurationList;
			buildConfigurations = (
				39BBCFCA1AD0CC7A00A450D2 /* Debug */,
				39BBCFCB1AD0CC7A00A450D2 /* Release */,
			);
			defaultConfigurationIsVisible = 0;
			defaultConfigurationName = Release;
		};
		39BBCFCC1AD0CC7A00A450D2 /* Build configuration list for PBXNativeTarget "RichEditorViewSampleTests" */ = {
			isa = XCConfigurationList;
			buildConfigurations = (
				39BBCFCD1AD0CC7A00A450D2 /* Debug */,
				39BBCFCE1AD0CC7A00A450D2 /* Release */,
			);
			defaultConfigurationIsVisible = 0;
			defaultConfigurationName = Release;
		};
/* End XCConfigurationList section */
	};
	rootObject = 39BBCFA21AD0CC7A00A450D2 /* Project object */;
}<|MERGE_RESOLUTION|>--- conflicted
+++ resolved
@@ -208,31 +208,18 @@
 			isa = PBXProject;
 			attributes = {
 				LastSwiftUpdateCheck = 0700;
-<<<<<<< HEAD
 				LastUpgradeCheck = 0920;
-=======
-				LastUpgradeCheck = 0900;
->>>>>>> 74772bd1
 				ORGANIZATIONNAME = "Caesar Wirth";
 				TargetAttributes = {
 					39BBCFA91AD0CC7A00A450D2 = {
 						CreatedOnToolsVersion = 6.2;
-<<<<<<< HEAD
 						DevelopmentTeam = VZRAFDYUBF;
 						LastSwiftMigration = 0920;
-=======
-						DevelopmentTeam = XATA46WWFJ;
-						LastSwiftMigration = 0900;
->>>>>>> 74772bd1
 					};
 					39BBCFBE1AD0CC7A00A450D2 = {
 						CreatedOnToolsVersion = 6.2;
 						DevelopmentTeam = XATA46WWFJ;
-<<<<<<< HEAD
 						LastSwiftMigration = 0920;
-=======
-						LastSwiftMigration = 0900;
->>>>>>> 74772bd1
 						TestTargetID = 39BBCFA91AD0CC7A00A450D2;
 					};
 				};
@@ -494,11 +481,7 @@
 				PRODUCT_NAME = "$(TARGET_NAME)";
 				SWIFT_OBJC_BRIDGING_HEADER = "RichEditorViewSample/RichEditorViewSample-Bridging-Header.h";
 				SWIFT_OPTIMIZATION_LEVEL = "-Onone";
-<<<<<<< HEAD
 				SWIFT_SWIFT3_OBJC_INFERENCE = Default;
-=======
-				SWIFT_SWIFT3_OBJC_INFERENCE = Off;
->>>>>>> 74772bd1
 				SWIFT_VERSION = 4.0;
 			};
 			name = Debug;
@@ -515,11 +498,7 @@
 				PRODUCT_BUNDLE_IDENTIFIER = "com.cjwirth.$(PRODUCT_NAME:rfc1034identifier)";
 				PRODUCT_NAME = "$(TARGET_NAME)";
 				SWIFT_OBJC_BRIDGING_HEADER = "RichEditorViewSample/RichEditorViewSample-Bridging-Header.h";
-<<<<<<< HEAD
 				SWIFT_SWIFT3_OBJC_INFERENCE = Default;
-=======
-				SWIFT_SWIFT3_OBJC_INFERENCE = Off;
->>>>>>> 74772bd1
 				SWIFT_VERSION = 4.0;
 			};
 			name = Release;
@@ -536,11 +515,7 @@
 				INFOPLIST_FILE = RichEditorViewSampleTests/Info.plist;
 				PRODUCT_BUNDLE_IDENTIFIER = "com.cjwirth.$(PRODUCT_NAME:rfc1034identifier)";
 				PRODUCT_NAME = "$(TARGET_NAME)";
-<<<<<<< HEAD
 				SWIFT_SWIFT3_OBJC_INFERENCE = Default;
-=======
-				SWIFT_SWIFT3_OBJC_INFERENCE = Off;
->>>>>>> 74772bd1
 				SWIFT_VERSION = 4.0;
 				TEST_HOST = "$(BUILT_PRODUCTS_DIR)/RichEditorViewSample.app/RichEditorViewSample";
 			};
@@ -554,11 +529,7 @@
 				INFOPLIST_FILE = RichEditorViewSampleTests/Info.plist;
 				PRODUCT_BUNDLE_IDENTIFIER = "com.cjwirth.$(PRODUCT_NAME:rfc1034identifier)";
 				PRODUCT_NAME = "$(TARGET_NAME)";
-<<<<<<< HEAD
 				SWIFT_SWIFT3_OBJC_INFERENCE = Default;
-=======
-				SWIFT_SWIFT3_OBJC_INFERENCE = Off;
->>>>>>> 74772bd1
 				SWIFT_VERSION = 4.0;
 				TEST_HOST = "$(BUILT_PRODUCTS_DIR)/RichEditorViewSample.app/RichEditorViewSample";
 			};
