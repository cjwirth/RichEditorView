// !$*UTF8*$!
{
	archiveVersion = 1;
	classes = {
	};
	objectVersion = 46;
	objects = {

/* Begin PBXBuildFile section */
		04C4AE98FBC319313D9BA6BB691C6641 /* h2@2x.png in Resources */ = {isa = PBXBuildFile; fileRef = E0EDDC438D2020C7BA232009A4DE5F89 /* h2@2x.png */; };
		0588AEABAF5F83E1ADC14D29434F9637 /* italic@2x.png in Resources */ = {isa = PBXBuildFile; fileRef = C89C413AEB3763AB5352E328A15F2299 /* italic@2x.png */; };
		05B0BA0AFC7516E32216FC8B3A016217 /* h5.png in Resources */ = {isa = PBXBuildFile; fileRef = C7D681FFDE17364424820DDC379E4AB8 /* h5.png */; };
		0DFAE8B31661EBE2850422DAF7ED278E /* RichEditorView-umbrella.h in Headers */ = {isa = PBXBuildFile; fileRef = 4CA5823CF1F98505BAA502C0F0EC7A3F /* RichEditorView-umbrella.h */; settings = {ATTRIBUTES = (Public, ); }; };
		101E4D87E21C11A3C4CA0DF411276E86 /* rich_editor_tests.html in Resources */ = {isa = PBXBuildFile; fileRef = 3993FDE4880FB5D2EB58DC50BE4787B6 /* rich_editor_tests.html */; };
		10E1F15783242B490A7A3F9CF5F3DFC3 /* clear@2x.png in Resources */ = {isa = PBXBuildFile; fileRef = 7BC1E3FE388C55D6509283638E10D069 /* clear@2x.png */; };
		1AE3AAF000BBFDDFE55115E2C5E80439 /* bold.png in Resources */ = {isa = PBXBuildFile; fileRef = 047AADD0F93334158F1D9DF4A65F1690 /* bold.png */; };
		1FB377959A99132783992B383431B122 /* RichEditorView-dummy.m in Sources */ = {isa = PBXBuildFile; fileRef = 7D1AC64431225DD2CA6D903158293C2F /* RichEditorView-dummy.m */; };
		20A3088D2D4ABE36FCA9E1BE789B7861 /* text_color@2x.png in Resources */ = {isa = PBXBuildFile; fileRef = 554A4B603C8781B36AAA41AE77E96157 /* text_color@2x.png */; };
		21A9B7FCC0D608BD65DE2AAEB9E2BD28 /* bg_color@2x.png in Resources */ = {isa = PBXBuildFile; fileRef = 46D119FA78DC9819A8493032125B2620 /* bg_color@2x.png */; };
		25DFDF691800BC06F20FF136543CB05A /* redo.png in Resources */ = {isa = PBXBuildFile; fileRef = 93287F33CC93CB4BE2EB94A7E6932D56 /* redo.png */; };
		26B674B1D5DD424360E1B6AB350F9840 /* style.css in Resources */ = {isa = PBXBuildFile; fileRef = 1672230420C54446C8D87D1F2A4C31DC /* style.css */; };
		2CE9FEA70AB67B34F2CFF606AAFC3C40 /* justify_left.png in Resources */ = {isa = PBXBuildFile; fileRef = 40634E726AC7B34435A3E907D32A5C7C /* justify_left.png */; };
		339A87EF9A671044103479E863C9BCA4 /* Pods-RichEditorViewSample-umbrella.h in Headers */ = {isa = PBXBuildFile; fileRef = 7980878382C0AB691C47F03DA0538E4D /* Pods-RichEditorViewSample-umbrella.h */; settings = {ATTRIBUTES = (Public, ); }; };
		34A1ABB01305D4836C844873604620BD /* insert_link.png in Resources */ = {isa = PBXBuildFile; fileRef = 4FAB2A52EE2F0E0BBBFA7406F553B118 /* insert_link.png */; };
		3A380C46AC6BE58B18BCE9BF05067DD0 /* h3.png in Resources */ = {isa = PBXBuildFile; fileRef = FE38BE7D737964B9282547A92F0A0834 /* h3.png */; };
		3F460819721007C7120C2F39ECAB8ABB /* UIColor+Extensions.swift in Sources */ = {isa = PBXBuildFile; fileRef = 7753DF9A06E7F1302998E18D635FDCCF /* UIColor+Extensions.swift */; };
		409F0B5D2EE8B5F22A168A8078A12FAC /* RichEditorOptionItem.swift in Sources */ = {isa = PBXBuildFile; fileRef = C079313FC25A56A202460AFB0A163A43 /* RichEditorOptionItem.swift */; };
		4D9DC7F03E7AC84F2CC6FAF56E835A6C /* superscript.png in Resources */ = {isa = PBXBuildFile; fileRef = 874F216B3B0A118149989A29FA285617 /* superscript.png */; };
		52899C92D83CCCA95FFDA7C0AD3A680F /* ordered_list.png in Resources */ = {isa = PBXBuildFile; fileRef = F4BB9390B474F19BB030F4C224EF33D5 /* ordered_list.png */; };
		5385115A783DF94A95D8F72AE78DFF68 /* CJWWebView+HackishAccessoryHiding.m in Sources */ = {isa = PBXBuildFile; fileRef = 5DFB206650FFC90AD447DAF8FEB2742F /* CJWWebView+HackishAccessoryHiding.m */; };
		55B484334043AA0164859119C677AE00 /* insert_image.png in Resources */ = {isa = PBXBuildFile; fileRef = C5DB4E3790A92C66E632CFCCAB30A59A /* insert_image.png */; };
		55FB90A8A4DAA8F5B84DA843002F1DDF /* subscript.png in Resources */ = {isa = PBXBuildFile; fileRef = 180421D0F4576D77B1E08CA2132BD24E /* subscript.png */; };
		585DEF9467CFA72C7E404F7D0A89904C /* underline.png in Resources */ = {isa = PBXBuildFile; fileRef = EA16B1A810146EDC0FD9026B032888C6 /* underline.png */; };
		5A7D9736DA52E06C25642137AABD4B60 /* h4@2x.png in Resources */ = {isa = PBXBuildFile; fileRef = C9A47D86DD0793FFCB3FEA7A1A7938EE /* h4@2x.png */; };
		5FB69A7D24037B29A60841C250B33CA7 /* subscript@2x.png in Resources */ = {isa = PBXBuildFile; fileRef = 7AF3FEDC6E50CB01E4E7D892A2E39AE0 /* subscript@2x.png */; };
		63806B7EEEA2C755B56941161E633288 /* UIView+Responder.swift in Sources */ = {isa = PBXBuildFile; fileRef = 9E681DA7B75D7C0A936638D8F75BDC37 /* UIView+Responder.swift */; };
		6B37AD024852E7EE30685A9BF65D0150 /* italic.png in Resources */ = {isa = PBXBuildFile; fileRef = A05F8D919CCABA2280680506C7C89566 /* italic.png */; };
		6D1AC8F228C3FC32A4F0509711D06AF9 /* bg_color.png in Resources */ = {isa = PBXBuildFile; fileRef = A7C3EE60A3DAE6F3EB94CC81FC9A4710 /* bg_color.png */; };
		6EFC51A4D131CB5F4A5530F4CB3E8B38 /* insert_image@2x.png in Resources */ = {isa = PBXBuildFile; fileRef = 955E5EF5FD279F7BCFD6E49D33A43B13 /* insert_image@2x.png */; };
		6F09B9ECDD98EFDE9E6DDCD1408EB1AA /* bold@2x.png in Resources */ = {isa = PBXBuildFile; fileRef = BF78D179ADB074082DF857C918292309 /* bold@2x.png */; };
		73A1CF56D0367C806DCD7BD2FF8A6D0B /* h6@2x.png in Resources */ = {isa = PBXBuildFile; fileRef = CE5C1697F9F6B716D307E1D281670B20 /* h6@2x.png */; };
		73F2A3F6B2F47AE45D961A1577180675 /* unordered_list@2x.png in Resources */ = {isa = PBXBuildFile; fileRef = 5B91B260954B0651B1C26524BE2D697A /* unordered_list@2x.png */; };
		74A4F8EBFDC3DA45C916A0DE9A4D974A /* strikethrough@2x.png in Resources */ = {isa = PBXBuildFile; fileRef = 3BF184D91CE4439CD170887DBAD8B19E /* strikethrough@2x.png */; };
		775E624D321CDFD291D5914104748032 /* rich_editor.js in Resources */ = {isa = PBXBuildFile; fileRef = 25A38A9BA9BDB52FC3E88D49A58C33B3 /* rich_editor.js */; };
		7A62BFAF8C00A61A1428D72F900174F2 /* indent@2x.png in Resources */ = {isa = PBXBuildFile; fileRef = C260A8D9B8648B4034406572E7785B78 /* indent@2x.png */; };
		7E3871C827CE583D825B4D5682EB8865 /* justify_right@2x.png in Resources */ = {isa = PBXBuildFile; fileRef = A757C69F15DD4B02FA8EF9EA232E8644 /* justify_right@2x.png */; };
		80BEC46A2037D67ED588499253C4FF50 /* undo@2x.png in Resources */ = {isa = PBXBuildFile; fileRef = 1DA527F8D0CC821E2D123B407B290476 /* undo@2x.png */; };
		81D5B40378CC56BF877935C94E3432A6 /* unordered_list.png in Resources */ = {isa = PBXBuildFile; fileRef = D994AA4D0E6CD16590D0494ECF7F4133 /* unordered_list.png */; };
		8A7CB5AC6BCE2426BF2427464F40FC4B /* outdent.png in Resources */ = {isa = PBXBuildFile; fileRef = 8E5201FC0A8A8E25890C857A62C1369E /* outdent.png */; };
		9204692BF5AD68333CF28DBB868E8F07 /* h1.png in Resources */ = {isa = PBXBuildFile; fileRef = 42AC2AC2794FF8534B679722C65B1912 /* h1.png */; };
		980EC911ED9BF2854E4D5ED9B1553BC3 /* assert.js in Resources */ = {isa = PBXBuildFile; fileRef = 5173100E3FA02EC57BB17823570CB919 /* assert.js */; };
		9971345737B3F3243B4658E64A40298D /* CJWWebView+HackishAccessoryHiding.h in Headers */ = {isa = PBXBuildFile; fileRef = 806A759B73F282F5F7D03AAE8D6533F6 /* CJWWebView+HackishAccessoryHiding.h */; settings = {ATTRIBUTES = (Public, ); }; };
		9ABE40CCE1BA302CF63DB304728E430A /* h5@2x.png in Resources */ = {isa = PBXBuildFile; fileRef = CB13BF3F6FDBC15DA5B4270AD19ECFD2 /* h5@2x.png */; };
		A1ABA61DE88300B7A44798DBBD683204 /* Pods-RichEditorViewSample-dummy.m in Sources */ = {isa = PBXBuildFile; fileRef = CD2D76AA52B0CEECB7CC0FD2BD3A1031 /* Pods-RichEditorViewSample-dummy.m */; };
		A1EA18F5DC7B107AE08FA270728CC517 /* redo@2x.png in Resources */ = {isa = PBXBuildFile; fileRef = B2B80B884BB03C1709A2B5498701ADD7 /* redo@2x.png */; };
		A469D6AD9FE46A17C3E341F09911671E /* superscript@2x.png in Resources */ = {isa = PBXBuildFile; fileRef = DA6DC5F6F8EB9F2139B21E897A470ADF /* superscript@2x.png */; };
		AC416E5168474FD2D670C0840499CCC0 /* insert_link@2x.png in Resources */ = {isa = PBXBuildFile; fileRef = C5C1ADC8721709AA6F60233F3A626E3A /* insert_link@2x.png */; };
		ACBEACCA4AF4F71D33A53FEC9E4014BA /* h6.png in Resources */ = {isa = PBXBuildFile; fileRef = 995149FB6B72ECB416BE5699B20CAD36 /* h6.png */; };
		ADC418E29A4C7748FC785977670019F7 /* Foundation.framework in Frameworks */ = {isa = PBXBuildFile; fileRef = 6604A7D69453B4569E4E4827FB9155A9 /* Foundation.framework */; };
		AFCB788155D042E7851E8D42EB43386D /* h1@2x.png in Resources */ = {isa = PBXBuildFile; fileRef = 75638F6443B82B3A0F3E0BAB9CC8E688 /* h1@2x.png */; };
		B626C79E2F15F8E4D52DAB0DAE0F26CB /* rich_editor_tests.js in Resources */ = {isa = PBXBuildFile; fileRef = EAEC7B3111131D761C388ECDE17A3CA2 /* rich_editor_tests.js */; };
		B6F04AB55731B0C3A4DB8EAA37DC86FD /* text_color.png in Resources */ = {isa = PBXBuildFile; fileRef = 4705421B11136284C5A2B87EC1E402D8 /* text_color.png */; };
		BA807341E94F493A41C1A1677E63EABB /* justify_center.png in Resources */ = {isa = PBXBuildFile; fileRef = C0259EDF3F3B9DB68F90B4D5C817002F /* justify_center.png */; };
		BF5DFF63A0A96BB23396EF1E4EBABADA /* justify_left@2x.png in Resources */ = {isa = PBXBuildFile; fileRef = A5748EB352A196F1F6998FCA424FBFA8 /* justify_left@2x.png */; };
		C076BB36B4F4F037B85747BE9D87EAF9 /* strikethrough.png in Resources */ = {isa = PBXBuildFile; fileRef = 2EDAE0C8992041C9DF22B7387230C7D5 /* strikethrough.png */; };
		C09DCE45D5C9C32B460098AA306B22D2 /* indent.png in Resources */ = {isa = PBXBuildFile; fileRef = 515F0F4756781F63F55AE020958C4794 /* indent.png */; };
		C2B85F5EE94B895873B2861E5EBB7E44 /* h3@2x.png in Resources */ = {isa = PBXBuildFile; fileRef = 3AF608CEFF69CDDB2B2B83D7AD24AD02 /* h3@2x.png */; };
		C6AE35467D92959BD10CE2FB6F1604E0 /* underline@2x.png in Resources */ = {isa = PBXBuildFile; fileRef = 0C19598CA9DC4254DAD2E60299544EEE /* underline@2x.png */; };
		C7194A60B6620BB95B9286ACA2995C7F /* justify_center@2x.png in Resources */ = {isa = PBXBuildFile; fileRef = 34C2463E7C6EEC1D53284EFE2030A449 /* justify_center@2x.png */; };
		CB8874FC0BF412E2A0212A105B231E3A /* String+Extensions.swift in Sources */ = {isa = PBXBuildFile; fileRef = 6FFE7C4D4983961147F0E4C624C72368 /* String+Extensions.swift */; };
		D30ABE448B92B4B61AEED1853EE1BEE7 /* Foundation.framework in Frameworks */ = {isa = PBXBuildFile; fileRef = 6604A7D69453B4569E4E4827FB9155A9 /* Foundation.framework */; };
		D58C033AC7594A3E1370C49A3B592B93 /* clear.png in Resources */ = {isa = PBXBuildFile; fileRef = BF23AAF0BD707F5833622FC2E6C06946 /* clear.png */; };
		D97D9143E23A43F69806AE54C7C61A00 /* justify_right.png in Resources */ = {isa = PBXBuildFile; fileRef = 74F47A5FAB8778B6C4B3A763A3301FAB /* justify_right.png */; };
		DB08B964EEBB1277EC9F0C0E4478EFBA /* undo.png in Resources */ = {isa = PBXBuildFile; fileRef = 6D81F324079095F171731AB4619797C4 /* undo.png */; };
		DD5BAAD83FD27A800F01D0C3EC2B3183 /* rich_editor.html in Resources */ = {isa = PBXBuildFile; fileRef = 629E9EEEE600BB5825323D84B709E4FF /* rich_editor.html */; };
		DE091E264C84B2AB1C74D48BCC9C7A3A /* normalize.css in Resources */ = {isa = PBXBuildFile; fileRef = B5FF9C2F1AE59612324DEA5935B8E844 /* normalize.css */; };
		DF44231CD6DA979D7967CBBB6E283B8E /* h2.png in Resources */ = {isa = PBXBuildFile; fileRef = EC28867585B491A0FBE918D7F86B9855 /* h2.png */; };
		E55845C5E3B340407823AC9247F3DB0B /* h4.png in Resources */ = {isa = PBXBuildFile; fileRef = BDE33F3869E32C3D913A87BDAE1606B3 /* h4.png */; };
		E94F2A9A53B5F941F12E1969C5D2E679 /* RichEditorView.swift in Sources */ = {isa = PBXBuildFile; fileRef = 84D7086279B3C931A2142DC2D47BACDD /* RichEditorView.swift */; };
		E9CDDB959B01621DF0930AC7895B532F /* outdent@2x.png in Resources */ = {isa = PBXBuildFile; fileRef = 3ACC8280619FB2E73C87F0B3F67E248D /* outdent@2x.png */; };
		EAFD26C8E13400DC1B3674FE75983316 /* ordered_list@2x.png in Resources */ = {isa = PBXBuildFile; fileRef = 87B78775333844D7D0B5FE38CD5269DD /* ordered_list@2x.png */; };
		FF99868F6EB6F2D867179C7AD9B43F5C /* RichEditorToolbar.swift in Sources */ = {isa = PBXBuildFile; fileRef = BD6FBF94D08E72D14B52F5A429994D47 /* RichEditorToolbar.swift */; };
/* End PBXBuildFile section */

/* Begin PBXContainerItemProxy section */
		9D7D135CF589DFF68FE0B7A528A80279 /* PBXContainerItemProxy */ = {
			isa = PBXContainerItemProxy;
			containerPortal = D41D8CD98F00B204E9800998ECF8427E /* Project object */;
			proxyType = 1;
			remoteGlobalIDString = 931355B053CE64160C15150C4B4AD823;
			remoteInfo = RichEditorView;
		};
/* End PBXContainerItemProxy section */

/* Begin PBXFileReference section */
<<<<<<< HEAD
		0081F2CF72D6448F9F4A01FDBAADC56D /* undo.png */ = {isa = PBXFileReference; includeInIndex = 1; lastKnownFileType = image.png; path = undo.png; sourceTree = "<group>"; };
		1271E747F5D9EEB8266B0E0F0D8285E6 /* Pods_RichEditorViewSample.framework */ = {isa = PBXFileReference; explicitFileType = wrapper.framework; includeInIndex = 0; path = Pods_RichEditorViewSample.framework; sourceTree = BUILT_PRODUCTS_DIR; };
		133E2842A66EB9AFB1C4D9AE2BF001C0 /* redo@2x.png */ = {isa = PBXFileReference; includeInIndex = 1; lastKnownFileType = image.png; path = "redo@2x.png"; sourceTree = "<group>"; };
		13C70F08F9A188217D25A786931C6B4F /* Pods-RichEditorViewSample.release.xcconfig */ = {isa = PBXFileReference; includeInIndex = 1; lastKnownFileType = text.xcconfig; path = "Pods-RichEditorViewSample.release.xcconfig"; sourceTree = "<group>"; };
		13DFC23DC1D8DEA29C177CF5F065E9E8 /* unordered_list@2x.png */ = {isa = PBXFileReference; includeInIndex = 1; lastKnownFileType = image.png; path = "unordered_list@2x.png"; sourceTree = "<group>"; };
		1468A637751A4C847AD887B91E3037C9 /* ordered_list@2x.png */ = {isa = PBXFileReference; includeInIndex = 1; lastKnownFileType = image.png; path = "ordered_list@2x.png"; sourceTree = "<group>"; };
		14E29C85382435C544E1049690507DA2 /* Pods-RichEditorViewSample.modulemap */ = {isa = PBXFileReference; includeInIndex = 1; lastKnownFileType = "sourcecode.module-map"; path = "Pods-RichEditorViewSample.modulemap"; sourceTree = "<group>"; };
		1A9411E4E04A505A8C164E320CAC9556 /* h3.png */ = {isa = PBXFileReference; includeInIndex = 1; lastKnownFileType = image.png; path = h3.png; sourceTree = "<group>"; };
		1ABDB80C005B4DC678204AAB951CDBEC /* clear.png */ = {isa = PBXFileReference; includeInIndex = 1; lastKnownFileType = image.png; path = clear.png; sourceTree = "<group>"; };
		1C50C63D486A2B4DDA9A45411CD3AC80 /* justify_center@2x.png */ = {isa = PBXFileReference; includeInIndex = 1; lastKnownFileType = image.png; path = "justify_center@2x.png"; sourceTree = "<group>"; };
		1DE4A148DB4B8CFB361609CA2BAFAF82 /* undo@2x.png */ = {isa = PBXFileReference; includeInIndex = 1; lastKnownFileType = image.png; path = "undo@2x.png"; sourceTree = "<group>"; };
		2223422C3D516B7BDBAEB115FD82BAA8 /* RichEditorView.swift */ = {isa = PBXFileReference; includeInIndex = 1; lastKnownFileType = sourcecode.swift; path = RichEditorView.swift; sourceTree = "<group>"; };
		258760C901568642B1C4598A9DA0E5E3 /* subscript@2x.png */ = {isa = PBXFileReference; includeInIndex = 1; lastKnownFileType = image.png; path = "subscript@2x.png"; sourceTree = "<group>"; };
		2A5184F4E9E5DA3E13A68CA8CDF1F51B /* UIView+Responder.swift */ = {isa = PBXFileReference; includeInIndex = 1; lastKnownFileType = sourcecode.swift; path = "UIView+Responder.swift"; sourceTree = "<group>"; };
		2ABED9171F0D731B6608AF49F9597321 /* h4@2x.png */ = {isa = PBXFileReference; includeInIndex = 1; lastKnownFileType = image.png; path = "h4@2x.png"; sourceTree = "<group>"; };
		30482FA74F4F53B663914B511B74B4AF /* UIColor+Extensions.swift */ = {isa = PBXFileReference; includeInIndex = 1; lastKnownFileType = sourcecode.swift; path = "UIColor+Extensions.swift"; sourceTree = "<group>"; };
		323A15CD0107C05487376E7340D78C7A /* italic.png */ = {isa = PBXFileReference; includeInIndex = 1; lastKnownFileType = image.png; path = italic.png; sourceTree = "<group>"; };
		33E7ECE2889C3A6EF974CDE7E17F06E9 /* h5@2x.png */ = {isa = PBXFileReference; includeInIndex = 1; lastKnownFileType = image.png; path = "h5@2x.png"; sourceTree = "<group>"; };
		382D120E1990D5A37568C5B99919E1A6 /* insert_link.png */ = {isa = PBXFileReference; includeInIndex = 1; lastKnownFileType = image.png; path = insert_link.png; sourceTree = "<group>"; };
		41DEF72C1C25A29E88A0F5B0B8D644FF /* underline@2x.png */ = {isa = PBXFileReference; includeInIndex = 1; lastKnownFileType = image.png; path = "underline@2x.png"; sourceTree = "<group>"; };
		45013BE4575C78F2AEF6B42DB4F48677 /* justify_left.png */ = {isa = PBXFileReference; includeInIndex = 1; lastKnownFileType = image.png; path = justify_left.png; sourceTree = "<group>"; };
		4B2D2A1D90EF5849022855FEE8A8621A /* Pods-RichEditorViewSample-frameworks.sh */ = {isa = PBXFileReference; includeInIndex = 1; lastKnownFileType = text.script.sh; path = "Pods-RichEditorViewSample-frameworks.sh"; sourceTree = "<group>"; };
		4BF3DECE643A09696E52487FB0F1B5C8 /* text_color@2x.png */ = {isa = PBXFileReference; includeInIndex = 1; lastKnownFileType = image.png; path = "text_color@2x.png"; sourceTree = "<group>"; };
		4C10094719178C91E5D2BD8A5D180278 /* RichEditorView.framework */ = {isa = PBXFileReference; explicitFileType = wrapper.framework; includeInIndex = 0; path = RichEditorView.framework; sourceTree = BUILT_PRODUCTS_DIR; };
		4CCCF3FB8C2094E6897DA5F734BF5833 /* indent@2x.png */ = {isa = PBXFileReference; includeInIndex = 1; lastKnownFileType = image.png; path = "indent@2x.png"; sourceTree = "<group>"; };
		4E5A788970235FE88C7F22A294C6DE46 /* rich_editor.js */ = {isa = PBXFileReference; includeInIndex = 1; lastKnownFileType = sourcecode.javascript; path = rich_editor.js; sourceTree = "<group>"; };
		4ECC13A67D5AAD62FB85DB16F9F1D780 /* strikethrough.png */ = {isa = PBXFileReference; includeInIndex = 1; lastKnownFileType = image.png; path = strikethrough.png; sourceTree = "<group>"; };
		503B0ABD7C7194C1ACAD37E972CEBCC7 /* Info.plist */ = {isa = PBXFileReference; includeInIndex = 1; lastKnownFileType = text.plist.xml; path = Info.plist; sourceTree = "<group>"; };
		5234F3735CB93E8018F8DFDA65D13EEC /* justify_right@2x.png */ = {isa = PBXFileReference; includeInIndex = 1; lastKnownFileType = image.png; path = "justify_right@2x.png"; sourceTree = "<group>"; };
		53ABB92CD2CA050A7C17AE5F301FEA5E /* bg_color.png */ = {isa = PBXFileReference; includeInIndex = 1; lastKnownFileType = image.png; path = bg_color.png; sourceTree = "<group>"; };
		54F10633FC13BD28D869CBBEF57099C3 /* subscript.png */ = {isa = PBXFileReference; includeInIndex = 1; lastKnownFileType = image.png; path = subscript.png; sourceTree = "<group>"; };
		5BD5F71B6EB7B220E1E3091C6CF9AFA8 /* rich_editor.html */ = {isa = PBXFileReference; includeInIndex = 1; lastKnownFileType = text.html; path = rich_editor.html; sourceTree = "<group>"; };
		66DBAD0EAA771B04B515027F4AF5DE45 /* normalize.css */ = {isa = PBXFileReference; includeInIndex = 1; lastKnownFileType = text.css; path = normalize.css; sourceTree = "<group>"; };
		683C28C81FBE3EE7CB582FDEF5113685 /* h1@2x.png */ = {isa = PBXFileReference; includeInIndex = 1; lastKnownFileType = image.png; path = "h1@2x.png"; sourceTree = "<group>"; };
		685BFF7DBF86353957CA0455A32ED344 /* RichEditorView.modulemap */ = {isa = PBXFileReference; includeInIndex = 1; lastKnownFileType = "sourcecode.module-map"; path = RichEditorView.modulemap; sourceTree = "<group>"; };
		6D422F2D59CE220D1E2262803C7EB6E3 /* style.css */ = {isa = PBXFileReference; includeInIndex = 1; lastKnownFileType = text.css; path = style.css; sourceTree = "<group>"; };
		6DA6E4D4F16FC87B24633B5781FE2CEE /* superscript.png */ = {isa = PBXFileReference; includeInIndex = 1; lastKnownFileType = image.png; path = superscript.png; sourceTree = "<group>"; };
		72F3A6E7FA8A8D9CA68A4A4BB9114419 /* clear@2x.png */ = {isa = PBXFileReference; includeInIndex = 1; lastKnownFileType = image.png; path = "clear@2x.png"; sourceTree = "<group>"; };
		78F3F77A5DB5CB6CF95D9C1170AD5D97 /* insert_image@2x.png */ = {isa = PBXFileReference; includeInIndex = 1; lastKnownFileType = image.png; path = "insert_image@2x.png"; sourceTree = "<group>"; };
		7980878382C0AB691C47F03DA0538E4D /* Pods-RichEditorViewSample-umbrella.h */ = {isa = PBXFileReference; includeInIndex = 1; lastKnownFileType = sourcecode.c.h; path = "Pods-RichEditorViewSample-umbrella.h"; sourceTree = "<group>"; };
		79955D4EFD6F3A81809032E5E17E464A /* CJWWebView+HackishAccessoryHiding.h */ = {isa = PBXFileReference; includeInIndex = 1; lastKnownFileType = sourcecode.c.h; path = "CJWWebView+HackishAccessoryHiding.h"; sourceTree = "<group>"; };
		7CD54110D6582258EF2F0374154F2B5D /* ordered_list.png */ = {isa = PBXFileReference; includeInIndex = 1; lastKnownFileType = image.png; path = ordered_list.png; sourceTree = "<group>"; };
		8007C888DCE5C0C643D1C3407438F6A8 /* redo.png */ = {isa = PBXFileReference; includeInIndex = 1; lastKnownFileType = image.png; path = redo.png; sourceTree = "<group>"; };
		80ED049A146E6C22954326F460DC4553 /* Info.plist */ = {isa = PBXFileReference; includeInIndex = 1; lastKnownFileType = text.plist.xml; path = Info.plist; sourceTree = "<group>"; };
		81B96BA9EB4C3378D31AC095D8E57C5B /* underline.png */ = {isa = PBXFileReference; includeInIndex = 1; lastKnownFileType = image.png; path = underline.png; sourceTree = "<group>"; };
		832500CA57B5AE64F63EBE491312ADAB /* insert_link@2x.png */ = {isa = PBXFileReference; includeInIndex = 1; lastKnownFileType = image.png; path = "insert_link@2x.png"; sourceTree = "<group>"; };
		833B4226835B9439FADAD1BBAA94642F /* String+Extensions.swift */ = {isa = PBXFileReference; includeInIndex = 1; lastKnownFileType = sourcecode.swift; path = "String+Extensions.swift"; sourceTree = "<group>"; };
		8A7C45DFDF827AA3046BB248C2C103ED /* h6@2x.png */ = {isa = PBXFileReference; includeInIndex = 1; lastKnownFileType = image.png; path = "h6@2x.png"; sourceTree = "<group>"; };
		8BCA7EB5CA10B2BAC771D3DCD4FA7C83 /* RichEditorToolbar.swift */ = {isa = PBXFileReference; includeInIndex = 1; lastKnownFileType = sourcecode.swift; path = RichEditorToolbar.swift; sourceTree = "<group>"; };
		9206F6CCADBE8A6DB95F993EDB10DD28 /* h3@2x.png */ = {isa = PBXFileReference; includeInIndex = 1; lastKnownFileType = image.png; path = "h3@2x.png"; sourceTree = "<group>"; };
		93A4A3777CF96A4AAC1D13BA6DCCEA73 /* Podfile */ = {isa = PBXFileReference; explicitFileType = text.script.ruby; includeInIndex = 1; name = Podfile; path = ../Podfile; sourceTree = SOURCE_ROOT; xcLanguageSpecificationIdentifier = xcode.lang.ruby; };
		97D54D958A814B84BAD4939B8F572726 /* rich_editor_tests.html */ = {isa = PBXFileReference; includeInIndex = 1; lastKnownFileType = text.html; path = rich_editor_tests.html; sourceTree = "<group>"; };
		97DFFEFDC2302BE967042248EAAA2E27 /* unordered_list.png */ = {isa = PBXFileReference; includeInIndex = 1; lastKnownFileType = image.png; path = unordered_list.png; sourceTree = "<group>"; };
		9824AD75466EA117C9BB4360D617E673 /* RichEditorView-umbrella.h */ = {isa = PBXFileReference; includeInIndex = 1; lastKnownFileType = sourcecode.c.h; path = "RichEditorView-umbrella.h"; sourceTree = "<group>"; };
		9E0FFB52E0D5EC785A2707AF93260AA1 /* insert_image.png */ = {isa = PBXFileReference; includeInIndex = 1; lastKnownFileType = image.png; path = insert_image.png; sourceTree = "<group>"; };
		A47AE720DEE71EF39FFF2F9A1B82195F /* RichEditorView-prefix.pch */ = {isa = PBXFileReference; includeInIndex = 1; lastKnownFileType = sourcecode.c.h; path = "RichEditorView-prefix.pch"; sourceTree = "<group>"; };
		A785B8B74F4D9CB7BA23175D27DF3857 /* h1.png */ = {isa = PBXFileReference; includeInIndex = 1; lastKnownFileType = image.png; path = h1.png; sourceTree = "<group>"; };
		A7BEB6B5CCE44AF32A4A5523C5DEC24F /* justify_center.png */ = {isa = PBXFileReference; includeInIndex = 1; lastKnownFileType = image.png; path = justify_center.png; sourceTree = "<group>"; };
		AB99B648BCA02D1DA9DFCD199FFE2CFF /* indent.png */ = {isa = PBXFileReference; includeInIndex = 1; lastKnownFileType = image.png; path = indent.png; sourceTree = "<group>"; };
		AD69BF55ABACA625A52A94105F589949 /* outdent.png */ = {isa = PBXFileReference; includeInIndex = 1; lastKnownFileType = image.png; path = outdent.png; sourceTree = "<group>"; };
		B776DC1A39360D24B0714188ED1D26F1 /* h4.png */ = {isa = PBXFileReference; includeInIndex = 1; lastKnownFileType = image.png; path = h4.png; sourceTree = "<group>"; };
		BAD6E1CFE906A7844BC4481061E67D43 /* h2@2x.png */ = {isa = PBXFileReference; includeInIndex = 1; lastKnownFileType = image.png; path = "h2@2x.png"; sourceTree = "<group>"; };
		C413BE092D5FF39E49AE6FD1CDA1887A /* RichEditorView-dummy.m */ = {isa = PBXFileReference; includeInIndex = 1; lastKnownFileType = sourcecode.c.objc; path = "RichEditorView-dummy.m"; sourceTree = "<group>"; };
		C56DF099EB8B5273BE9E091A32F70F35 /* outdent@2x.png */ = {isa = PBXFileReference; includeInIndex = 1; lastKnownFileType = image.png; path = "outdent@2x.png"; sourceTree = "<group>"; };
		C73AA294DE4AFDDE19655762C43A9A94 /* bold.png */ = {isa = PBXFileReference; includeInIndex = 1; lastKnownFileType = image.png; path = bold.png; sourceTree = "<group>"; };
		C869B04CED15ECA3614B4ED81B9CD690 /* italic@2x.png */ = {isa = PBXFileReference; includeInIndex = 1; lastKnownFileType = image.png; path = "italic@2x.png"; sourceTree = "<group>"; };
		C9146EBE969F92570F7C454CB8EAC29B /* Pods-RichEditorViewSample-acknowledgements.plist */ = {isa = PBXFileReference; includeInIndex = 1; lastKnownFileType = text.plist.xml; path = "Pods-RichEditorViewSample-acknowledgements.plist"; sourceTree = "<group>"; };
		C9AB187C66737A4FDA217467E0ED1D37 /* justify_left@2x.png */ = {isa = PBXFileReference; includeInIndex = 1; lastKnownFileType = image.png; path = "justify_left@2x.png"; sourceTree = "<group>"; };
		CACE73B4F50D2713D5D67BA40AE7ABCE /* RichEditorView.xcconfig */ = {isa = PBXFileReference; includeInIndex = 1; lastKnownFileType = text.xcconfig; path = RichEditorView.xcconfig; sourceTree = "<group>"; };
		CBB3DE36805AF21409EC968A9691732F /* Foundation.framework */ = {isa = PBXFileReference; lastKnownFileType = wrapper.framework; name = Foundation.framework; path = Platforms/iPhoneOS.platform/Developer/SDKs/iPhoneOS10.0.sdk/System/Library/Frameworks/Foundation.framework; sourceTree = DEVELOPER_DIR; };
		CD2D76AA52B0CEECB7CC0FD2BD3A1031 /* Pods-RichEditorViewSample-dummy.m */ = {isa = PBXFileReference; includeInIndex = 1; lastKnownFileType = sourcecode.c.objc; path = "Pods-RichEditorViewSample-dummy.m"; sourceTree = "<group>"; };
		CE9144CE111F3C9FC13E93698F4D59A1 /* justify_right.png */ = {isa = PBXFileReference; includeInIndex = 1; lastKnownFileType = image.png; path = justify_right.png; sourceTree = "<group>"; };
		D382D35B512F99D73710C5F6BF82C7F6 /* h2.png */ = {isa = PBXFileReference; includeInIndex = 1; lastKnownFileType = image.png; path = h2.png; sourceTree = "<group>"; };
		D4A2E16996BE9C48E27CCE17E36DAE7F /* text_color.png */ = {isa = PBXFileReference; includeInIndex = 1; lastKnownFileType = image.png; path = text_color.png; sourceTree = "<group>"; };
		D83C90AC3D5F844DF25432FF532FE96F /* bold@2x.png */ = {isa = PBXFileReference; includeInIndex = 1; lastKnownFileType = image.png; path = "bold@2x.png"; sourceTree = "<group>"; };
		EC1C3CF366594D395B8AE0F107A12568 /* Pods-RichEditorViewSample-resources.sh */ = {isa = PBXFileReference; includeInIndex = 1; lastKnownFileType = text.script.sh; path = "Pods-RichEditorViewSample-resources.sh"; sourceTree = "<group>"; };
		EE1D89A414632AAB51962B4A80200E0A /* h6.png */ = {isa = PBXFileReference; includeInIndex = 1; lastKnownFileType = image.png; path = h6.png; sourceTree = "<group>"; };
		EE2CCE726E6B622921C8072603530530 /* strikethrough@2x.png */ = {isa = PBXFileReference; includeInIndex = 1; lastKnownFileType = image.png; path = "strikethrough@2x.png"; sourceTree = "<group>"; };
		F3D02F37081A9CE9748C6887B5051585 /* assert.js */ = {isa = PBXFileReference; includeInIndex = 1; lastKnownFileType = sourcecode.javascript; path = assert.js; sourceTree = "<group>"; };
		F810AF09714E1F263F587355F0EC1516 /* h5.png */ = {isa = PBXFileReference; includeInIndex = 1; lastKnownFileType = image.png; path = h5.png; sourceTree = "<group>"; };
		F8910D2FA31D5348BBB9575F2BCA4DEA /* Pods-RichEditorViewSample.debug.xcconfig */ = {isa = PBXFileReference; includeInIndex = 1; lastKnownFileType = text.xcconfig; path = "Pods-RichEditorViewSample.debug.xcconfig"; sourceTree = "<group>"; };
		F8D1D52F4C6710B012F4465838DB63DB /* bg_color@2x.png */ = {isa = PBXFileReference; includeInIndex = 1; lastKnownFileType = image.png; path = "bg_color@2x.png"; sourceTree = "<group>"; };
		F9438F93E36EE7C41FD690F3973D4A5F /* rich_editor_tests.js */ = {isa = PBXFileReference; includeInIndex = 1; lastKnownFileType = sourcecode.javascript; path = rich_editor_tests.js; sourceTree = "<group>"; };
		FA7C875B0191FF2A3D53DB192A1702E0 /* Pods-RichEditorViewSample-acknowledgements.markdown */ = {isa = PBXFileReference; includeInIndex = 1; lastKnownFileType = text; path = "Pods-RichEditorViewSample-acknowledgements.markdown"; sourceTree = "<group>"; };
		FD94E1AC7D7D7754B990DD6C99F6D8FB /* CJWWebView+HackishAccessoryHiding.m */ = {isa = PBXFileReference; includeInIndex = 1; lastKnownFileType = sourcecode.c.objc; path = "CJWWebView+HackishAccessoryHiding.m"; sourceTree = "<group>"; };
		FE0197AD97A1CB6C8F87FA681BBAF7C5 /* superscript@2x.png */ = {isa = PBXFileReference; includeInIndex = 1; lastKnownFileType = image.png; path = "superscript@2x.png"; sourceTree = "<group>"; };
		FE3CFC0E0BCD9ABF3CA337FDD78C8438 /* RichEditorOptionItem.swift */ = {isa = PBXFileReference; includeInIndex = 1; lastKnownFileType = sourcecode.swift; path = RichEditorOptionItem.swift; sourceTree = "<group>"; };
=======
		047AADD0F93334158F1D9DF4A65F1690 /* bold.png */ = {isa = PBXFileReference; includeInIndex = 1; lastKnownFileType = image.png; path = bold.png; sourceTree = "<group>"; };
		0C19598CA9DC4254DAD2E60299544EEE /* underline@2x.png */ = {isa = PBXFileReference; includeInIndex = 1; lastKnownFileType = image.png; path = "underline@2x.png"; sourceTree = "<group>"; };
		1077949CD2E04C6A64962AA4CAAFD184 /* LICENSE.md */ = {isa = PBXFileReference; includeInIndex = 1; path = LICENSE.md; sourceTree = "<group>"; };
		1271E747F5D9EEB8266B0E0F0D8285E6 /* Pods_RichEditorViewSample.framework */ = {isa = PBXFileReference; explicitFileType = wrapper.framework; includeInIndex = 0; name = Pods_RichEditorViewSample.framework; path = "Pods-RichEditorViewSample.framework"; sourceTree = BUILT_PRODUCTS_DIR; };
		13C70F08F9A188217D25A786931C6B4F /* Pods-RichEditorViewSample.release.xcconfig */ = {isa = PBXFileReference; includeInIndex = 1; lastKnownFileType = text.xcconfig; path = "Pods-RichEditorViewSample.release.xcconfig"; sourceTree = "<group>"; };
		14E29C85382435C544E1049690507DA2 /* Pods-RichEditorViewSample.modulemap */ = {isa = PBXFileReference; includeInIndex = 1; path = "Pods-RichEditorViewSample.modulemap"; sourceTree = "<group>"; };
		1672230420C54446C8D87D1F2A4C31DC /* style.css */ = {isa = PBXFileReference; includeInIndex = 1; path = style.css; sourceTree = "<group>"; };
		180421D0F4576D77B1E08CA2132BD24E /* subscript.png */ = {isa = PBXFileReference; includeInIndex = 1; lastKnownFileType = image.png; path = subscript.png; sourceTree = "<group>"; };
		19ABEBF2CFAC08E34E4FCAAF7FE83363 /* RichEditorView-prefix.pch */ = {isa = PBXFileReference; includeInIndex = 1; lastKnownFileType = sourcecode.c.h; path = "RichEditorView-prefix.pch"; sourceTree = "<group>"; };
		1DA527F8D0CC821E2D123B407B290476 /* undo@2x.png */ = {isa = PBXFileReference; includeInIndex = 1; lastKnownFileType = image.png; path = "undo@2x.png"; sourceTree = "<group>"; };
		25514417F0E67AC446ADC1943AD650BB /* RichEditorView.xcconfig */ = {isa = PBXFileReference; includeInIndex = 1; lastKnownFileType = text.xcconfig; path = RichEditorView.xcconfig; sourceTree = "<group>"; };
		25A38A9BA9BDB52FC3E88D49A58C33B3 /* rich_editor.js */ = {isa = PBXFileReference; includeInIndex = 1; path = rich_editor.js; sourceTree = "<group>"; };
		2EDAE0C8992041C9DF22B7387230C7D5 /* strikethrough.png */ = {isa = PBXFileReference; includeInIndex = 1; lastKnownFileType = image.png; path = strikethrough.png; sourceTree = "<group>"; };
		34C2463E7C6EEC1D53284EFE2030A449 /* justify_center@2x.png */ = {isa = PBXFileReference; includeInIndex = 1; lastKnownFileType = image.png; path = "justify_center@2x.png"; sourceTree = "<group>"; };
		3993FDE4880FB5D2EB58DC50BE4787B6 /* rich_editor_tests.html */ = {isa = PBXFileReference; includeInIndex = 1; path = rich_editor_tests.html; sourceTree = "<group>"; };
		3ACC8280619FB2E73C87F0B3F67E248D /* outdent@2x.png */ = {isa = PBXFileReference; includeInIndex = 1; lastKnownFileType = image.png; path = "outdent@2x.png"; sourceTree = "<group>"; };
		3AF608CEFF69CDDB2B2B83D7AD24AD02 /* h3@2x.png */ = {isa = PBXFileReference; includeInIndex = 1; lastKnownFileType = image.png; path = "h3@2x.png"; sourceTree = "<group>"; };
		3BF184D91CE4439CD170887DBAD8B19E /* strikethrough@2x.png */ = {isa = PBXFileReference; includeInIndex = 1; lastKnownFileType = image.png; path = "strikethrough@2x.png"; sourceTree = "<group>"; };
		40634E726AC7B34435A3E907D32A5C7C /* justify_left.png */ = {isa = PBXFileReference; includeInIndex = 1; lastKnownFileType = image.png; path = justify_left.png; sourceTree = "<group>"; };
		419B9639E6CB1C06F7323825651821DB /* RichEditorView.podspec */ = {isa = PBXFileReference; explicitFileType = text.script.ruby; includeInIndex = 1; lastKnownFileType = text; path = RichEditorView.podspec; sourceTree = "<group>"; xcLanguageSpecificationIdentifier = xcode.lang.ruby; };
		42AC2AC2794FF8534B679722C65B1912 /* h1.png */ = {isa = PBXFileReference; includeInIndex = 1; lastKnownFileType = image.png; path = h1.png; sourceTree = "<group>"; };
		46D119FA78DC9819A8493032125B2620 /* bg_color@2x.png */ = {isa = PBXFileReference; includeInIndex = 1; lastKnownFileType = image.png; path = "bg_color@2x.png"; sourceTree = "<group>"; };
		4705421B11136284C5A2B87EC1E402D8 /* text_color.png */ = {isa = PBXFileReference; includeInIndex = 1; lastKnownFileType = image.png; path = text_color.png; sourceTree = "<group>"; };
		4B2D2A1D90EF5849022855FEE8A8621A /* Pods-RichEditorViewSample-frameworks.sh */ = {isa = PBXFileReference; includeInIndex = 1; lastKnownFileType = text.script.sh; path = "Pods-RichEditorViewSample-frameworks.sh"; sourceTree = "<group>"; };
		4C10094719178C91E5D2BD8A5D180278 /* RichEditorView.framework */ = {isa = PBXFileReference; explicitFileType = wrapper.framework; includeInIndex = 0; name = RichEditorView.framework; path = RichEditorView.framework; sourceTree = BUILT_PRODUCTS_DIR; };
		4CA5823CF1F98505BAA502C0F0EC7A3F /* RichEditorView-umbrella.h */ = {isa = PBXFileReference; includeInIndex = 1; lastKnownFileType = sourcecode.c.h; path = "RichEditorView-umbrella.h"; sourceTree = "<group>"; };
		4FAB2A52EE2F0E0BBBFA7406F553B118 /* insert_link.png */ = {isa = PBXFileReference; includeInIndex = 1; lastKnownFileType = image.png; path = insert_link.png; sourceTree = "<group>"; };
		515F0F4756781F63F55AE020958C4794 /* indent.png */ = {isa = PBXFileReference; includeInIndex = 1; lastKnownFileType = image.png; path = indent.png; sourceTree = "<group>"; };
		5173100E3FA02EC57BB17823570CB919 /* assert.js */ = {isa = PBXFileReference; includeInIndex = 1; path = assert.js; sourceTree = "<group>"; };
		536CDBB92007CFBDD3DE6868BDB5D03A /* Info.plist */ = {isa = PBXFileReference; includeInIndex = 1; lastKnownFileType = text.plist.xml; path = Info.plist; sourceTree = "<group>"; };
		554A4B603C8781B36AAA41AE77E96157 /* text_color@2x.png */ = {isa = PBXFileReference; includeInIndex = 1; lastKnownFileType = image.png; path = "text_color@2x.png"; sourceTree = "<group>"; };
		5B91B260954B0651B1C26524BE2D697A /* unordered_list@2x.png */ = {isa = PBXFileReference; includeInIndex = 1; lastKnownFileType = image.png; path = "unordered_list@2x.png"; sourceTree = "<group>"; };
		5DFB206650FFC90AD447DAF8FEB2742F /* CJWWebView+HackishAccessoryHiding.m */ = {isa = PBXFileReference; includeInIndex = 1; lastKnownFileType = sourcecode.c.objc; name = "CJWWebView+HackishAccessoryHiding.m"; path = "RichEditorView/Classes/CJWWebView+HackishAccessoryHiding.m"; sourceTree = "<group>"; };
		629E9EEEE600BB5825323D84B709E4FF /* rich_editor.html */ = {isa = PBXFileReference; includeInIndex = 1; path = rich_editor.html; sourceTree = "<group>"; };
		6604A7D69453B4569E4E4827FB9155A9 /* Foundation.framework */ = {isa = PBXFileReference; lastKnownFileType = wrapper.framework; name = Foundation.framework; path = Platforms/iPhoneOS.platform/Developer/SDKs/iPhoneOS10.3.sdk/System/Library/Frameworks/Foundation.framework; sourceTree = DEVELOPER_DIR; };
		686B40BF75D0E1CFDADF3D4D84AB5892 /* README.md */ = {isa = PBXFileReference; includeInIndex = 1; path = README.md; sourceTree = "<group>"; };
		6B61B4ABF1BA88C9BDABDC55D7E551BE /* RichEditorView.modulemap */ = {isa = PBXFileReference; includeInIndex = 1; path = RichEditorView.modulemap; sourceTree = "<group>"; };
		6D81F324079095F171731AB4619797C4 /* undo.png */ = {isa = PBXFileReference; includeInIndex = 1; lastKnownFileType = image.png; path = undo.png; sourceTree = "<group>"; };
		6FFE7C4D4983961147F0E4C624C72368 /* String+Extensions.swift */ = {isa = PBXFileReference; includeInIndex = 1; lastKnownFileType = sourcecode.swift; name = "String+Extensions.swift"; path = "RichEditorView/Classes/String+Extensions.swift"; sourceTree = "<group>"; };
		74F47A5FAB8778B6C4B3A763A3301FAB /* justify_right.png */ = {isa = PBXFileReference; includeInIndex = 1; lastKnownFileType = image.png; path = justify_right.png; sourceTree = "<group>"; };
		75638F6443B82B3A0F3E0BAB9CC8E688 /* h1@2x.png */ = {isa = PBXFileReference; includeInIndex = 1; lastKnownFileType = image.png; path = "h1@2x.png"; sourceTree = "<group>"; };
		7753DF9A06E7F1302998E18D635FDCCF /* UIColor+Extensions.swift */ = {isa = PBXFileReference; includeInIndex = 1; lastKnownFileType = sourcecode.swift; name = "UIColor+Extensions.swift"; path = "RichEditorView/Classes/UIColor+Extensions.swift"; sourceTree = "<group>"; };
		7980878382C0AB691C47F03DA0538E4D /* Pods-RichEditorViewSample-umbrella.h */ = {isa = PBXFileReference; includeInIndex = 1; lastKnownFileType = sourcecode.c.h; path = "Pods-RichEditorViewSample-umbrella.h"; sourceTree = "<group>"; };
		7AF3FEDC6E50CB01E4E7D892A2E39AE0 /* subscript@2x.png */ = {isa = PBXFileReference; includeInIndex = 1; lastKnownFileType = image.png; path = "subscript@2x.png"; sourceTree = "<group>"; };
		7BC1E3FE388C55D6509283638E10D069 /* clear@2x.png */ = {isa = PBXFileReference; includeInIndex = 1; lastKnownFileType = image.png; path = "clear@2x.png"; sourceTree = "<group>"; };
		7D1AC64431225DD2CA6D903158293C2F /* RichEditorView-dummy.m */ = {isa = PBXFileReference; includeInIndex = 1; lastKnownFileType = sourcecode.c.objc; path = "RichEditorView-dummy.m"; sourceTree = "<group>"; };
		806A759B73F282F5F7D03AAE8D6533F6 /* CJWWebView+HackishAccessoryHiding.h */ = {isa = PBXFileReference; includeInIndex = 1; lastKnownFileType = sourcecode.c.h; name = "CJWWebView+HackishAccessoryHiding.h"; path = "RichEditorView/Classes/CJWWebView+HackishAccessoryHiding.h"; sourceTree = "<group>"; };
		80ED049A146E6C22954326F460DC4553 /* Info.plist */ = {isa = PBXFileReference; includeInIndex = 1; lastKnownFileType = text.plist.xml; path = Info.plist; sourceTree = "<group>"; };
		84D7086279B3C931A2142DC2D47BACDD /* RichEditorView.swift */ = {isa = PBXFileReference; includeInIndex = 1; lastKnownFileType = sourcecode.swift; name = RichEditorView.swift; path = RichEditorView/Classes/RichEditorView.swift; sourceTree = "<group>"; };
		874F216B3B0A118149989A29FA285617 /* superscript.png */ = {isa = PBXFileReference; includeInIndex = 1; lastKnownFileType = image.png; path = superscript.png; sourceTree = "<group>"; };
		87B78775333844D7D0B5FE38CD5269DD /* ordered_list@2x.png */ = {isa = PBXFileReference; includeInIndex = 1; lastKnownFileType = image.png; path = "ordered_list@2x.png"; sourceTree = "<group>"; };
		8E5201FC0A8A8E25890C857A62C1369E /* outdent.png */ = {isa = PBXFileReference; includeInIndex = 1; lastKnownFileType = image.png; path = outdent.png; sourceTree = "<group>"; };
		93287F33CC93CB4BE2EB94A7E6932D56 /* redo.png */ = {isa = PBXFileReference; includeInIndex = 1; lastKnownFileType = image.png; path = redo.png; sourceTree = "<group>"; };
		93A4A3777CF96A4AAC1D13BA6DCCEA73 /* Podfile */ = {isa = PBXFileReference; explicitFileType = text.script.ruby; includeInIndex = 1; lastKnownFileType = text; name = Podfile; path = ../Podfile; sourceTree = SOURCE_ROOT; xcLanguageSpecificationIdentifier = xcode.lang.ruby; };
		955E5EF5FD279F7BCFD6E49D33A43B13 /* insert_image@2x.png */ = {isa = PBXFileReference; includeInIndex = 1; lastKnownFileType = image.png; path = "insert_image@2x.png"; sourceTree = "<group>"; };
		995149FB6B72ECB416BE5699B20CAD36 /* h6.png */ = {isa = PBXFileReference; includeInIndex = 1; lastKnownFileType = image.png; path = h6.png; sourceTree = "<group>"; };
		9E681DA7B75D7C0A936638D8F75BDC37 /* UIView+Responder.swift */ = {isa = PBXFileReference; includeInIndex = 1; lastKnownFileType = sourcecode.swift; name = "UIView+Responder.swift"; path = "RichEditorView/Classes/UIView+Responder.swift"; sourceTree = "<group>"; };
		A05F8D919CCABA2280680506C7C89566 /* italic.png */ = {isa = PBXFileReference; includeInIndex = 1; lastKnownFileType = image.png; path = italic.png; sourceTree = "<group>"; };
		A5748EB352A196F1F6998FCA424FBFA8 /* justify_left@2x.png */ = {isa = PBXFileReference; includeInIndex = 1; lastKnownFileType = image.png; path = "justify_left@2x.png"; sourceTree = "<group>"; };
		A757C69F15DD4B02FA8EF9EA232E8644 /* justify_right@2x.png */ = {isa = PBXFileReference; includeInIndex = 1; lastKnownFileType = image.png; path = "justify_right@2x.png"; sourceTree = "<group>"; };
		A7C3EE60A3DAE6F3EB94CC81FC9A4710 /* bg_color.png */ = {isa = PBXFileReference; includeInIndex = 1; lastKnownFileType = image.png; path = bg_color.png; sourceTree = "<group>"; };
		B2B80B884BB03C1709A2B5498701ADD7 /* redo@2x.png */ = {isa = PBXFileReference; includeInIndex = 1; lastKnownFileType = image.png; path = "redo@2x.png"; sourceTree = "<group>"; };
		B5FF9C2F1AE59612324DEA5935B8E844 /* normalize.css */ = {isa = PBXFileReference; includeInIndex = 1; path = normalize.css; sourceTree = "<group>"; };
		BD6FBF94D08E72D14B52F5A429994D47 /* RichEditorToolbar.swift */ = {isa = PBXFileReference; includeInIndex = 1; lastKnownFileType = sourcecode.swift; name = RichEditorToolbar.swift; path = RichEditorView/Classes/RichEditorToolbar.swift; sourceTree = "<group>"; };
		BDE33F3869E32C3D913A87BDAE1606B3 /* h4.png */ = {isa = PBXFileReference; includeInIndex = 1; lastKnownFileType = image.png; path = h4.png; sourceTree = "<group>"; };
		BF23AAF0BD707F5833622FC2E6C06946 /* clear.png */ = {isa = PBXFileReference; includeInIndex = 1; lastKnownFileType = image.png; path = clear.png; sourceTree = "<group>"; };
		BF78D179ADB074082DF857C918292309 /* bold@2x.png */ = {isa = PBXFileReference; includeInIndex = 1; lastKnownFileType = image.png; path = "bold@2x.png"; sourceTree = "<group>"; };
		C0259EDF3F3B9DB68F90B4D5C817002F /* justify_center.png */ = {isa = PBXFileReference; includeInIndex = 1; lastKnownFileType = image.png; path = justify_center.png; sourceTree = "<group>"; };
		C079313FC25A56A202460AFB0A163A43 /* RichEditorOptionItem.swift */ = {isa = PBXFileReference; includeInIndex = 1; lastKnownFileType = sourcecode.swift; name = RichEditorOptionItem.swift; path = RichEditorView/Classes/RichEditorOptionItem.swift; sourceTree = "<group>"; };
		C260A8D9B8648B4034406572E7785B78 /* indent@2x.png */ = {isa = PBXFileReference; includeInIndex = 1; lastKnownFileType = image.png; path = "indent@2x.png"; sourceTree = "<group>"; };
		C5C1ADC8721709AA6F60233F3A626E3A /* insert_link@2x.png */ = {isa = PBXFileReference; includeInIndex = 1; lastKnownFileType = image.png; path = "insert_link@2x.png"; sourceTree = "<group>"; };
		C5DB4E3790A92C66E632CFCCAB30A59A /* insert_image.png */ = {isa = PBXFileReference; includeInIndex = 1; lastKnownFileType = image.png; path = insert_image.png; sourceTree = "<group>"; };
		C7D681FFDE17364424820DDC379E4AB8 /* h5.png */ = {isa = PBXFileReference; includeInIndex = 1; lastKnownFileType = image.png; path = h5.png; sourceTree = "<group>"; };
		C89C413AEB3763AB5352E328A15F2299 /* italic@2x.png */ = {isa = PBXFileReference; includeInIndex = 1; lastKnownFileType = image.png; path = "italic@2x.png"; sourceTree = "<group>"; };
		C9146EBE969F92570F7C454CB8EAC29B /* Pods-RichEditorViewSample-acknowledgements.plist */ = {isa = PBXFileReference; includeInIndex = 1; lastKnownFileType = text.plist.xml; path = "Pods-RichEditorViewSample-acknowledgements.plist"; sourceTree = "<group>"; };
		C9A47D86DD0793FFCB3FEA7A1A7938EE /* h4@2x.png */ = {isa = PBXFileReference; includeInIndex = 1; lastKnownFileType = image.png; path = "h4@2x.png"; sourceTree = "<group>"; };
		CB13BF3F6FDBC15DA5B4270AD19ECFD2 /* h5@2x.png */ = {isa = PBXFileReference; includeInIndex = 1; lastKnownFileType = image.png; path = "h5@2x.png"; sourceTree = "<group>"; };
		CD2D76AA52B0CEECB7CC0FD2BD3A1031 /* Pods-RichEditorViewSample-dummy.m */ = {isa = PBXFileReference; includeInIndex = 1; lastKnownFileType = sourcecode.c.objc; path = "Pods-RichEditorViewSample-dummy.m"; sourceTree = "<group>"; };
		CE5C1697F9F6B716D307E1D281670B20 /* h6@2x.png */ = {isa = PBXFileReference; includeInIndex = 1; lastKnownFileType = image.png; path = "h6@2x.png"; sourceTree = "<group>"; };
		D994AA4D0E6CD16590D0494ECF7F4133 /* unordered_list.png */ = {isa = PBXFileReference; includeInIndex = 1; lastKnownFileType = image.png; path = unordered_list.png; sourceTree = "<group>"; };
		DA6DC5F6F8EB9F2139B21E897A470ADF /* superscript@2x.png */ = {isa = PBXFileReference; includeInIndex = 1; lastKnownFileType = image.png; path = "superscript@2x.png"; sourceTree = "<group>"; };
		E0EDDC438D2020C7BA232009A4DE5F89 /* h2@2x.png */ = {isa = PBXFileReference; includeInIndex = 1; lastKnownFileType = image.png; path = "h2@2x.png"; sourceTree = "<group>"; };
		EA16B1A810146EDC0FD9026B032888C6 /* underline.png */ = {isa = PBXFileReference; includeInIndex = 1; lastKnownFileType = image.png; path = underline.png; sourceTree = "<group>"; };
		EAEC7B3111131D761C388ECDE17A3CA2 /* rich_editor_tests.js */ = {isa = PBXFileReference; includeInIndex = 1; path = rich_editor_tests.js; sourceTree = "<group>"; };
		EC1C3CF366594D395B8AE0F107A12568 /* Pods-RichEditorViewSample-resources.sh */ = {isa = PBXFileReference; includeInIndex = 1; lastKnownFileType = text.script.sh; path = "Pods-RichEditorViewSample-resources.sh"; sourceTree = "<group>"; };
		EC28867585B491A0FBE918D7F86B9855 /* h2.png */ = {isa = PBXFileReference; includeInIndex = 1; lastKnownFileType = image.png; path = h2.png; sourceTree = "<group>"; };
		F4BB9390B474F19BB030F4C224EF33D5 /* ordered_list.png */ = {isa = PBXFileReference; includeInIndex = 1; lastKnownFileType = image.png; path = ordered_list.png; sourceTree = "<group>"; };
		F8910D2FA31D5348BBB9575F2BCA4DEA /* Pods-RichEditorViewSample.debug.xcconfig */ = {isa = PBXFileReference; includeInIndex = 1; lastKnownFileType = text.xcconfig; path = "Pods-RichEditorViewSample.debug.xcconfig"; sourceTree = "<group>"; };
		FA7C875B0191FF2A3D53DB192A1702E0 /* Pods-RichEditorViewSample-acknowledgements.markdown */ = {isa = PBXFileReference; includeInIndex = 1; lastKnownFileType = text; path = "Pods-RichEditorViewSample-acknowledgements.markdown"; sourceTree = "<group>"; };
		FE38BE7D737964B9282547A92F0A0834 /* h3.png */ = {isa = PBXFileReference; includeInIndex = 1; lastKnownFileType = image.png; path = h3.png; sourceTree = "<group>"; };
>>>>>>> 74772bd1
/* End PBXFileReference section */

/* Begin PBXFrameworksBuildPhase section */
		2DC1E50BB355FFBF8878F8F393C78B17 /* Frameworks */ = {
			isa = PBXFrameworksBuildPhase;
			buildActionMask = 2147483647;
			files = (
				ADC418E29A4C7748FC785977670019F7 /* Foundation.framework in Frameworks */,
			);
			runOnlyForDeploymentPostprocessing = 0;
		};
		66EDF3F6EBB5A135910E1ADA12A30C6B /* Frameworks */ = {
			isa = PBXFrameworksBuildPhase;
			buildActionMask = 2147483647;
			files = (
				D30ABE448B92B4B61AEED1853EE1BEE7 /* Foundation.framework in Frameworks */,
			);
			runOnlyForDeploymentPostprocessing = 0;
		};
/* End PBXFrameworksBuildPhase section */

/* Begin PBXGroup section */
		06AF0917FC54E74DCB19D8DB25BC796A /* RichEditorView */ = {
			isa = PBXGroup;
			children = (
				806A759B73F282F5F7D03AAE8D6533F6 /* CJWWebView+HackishAccessoryHiding.h */,
				5DFB206650FFC90AD447DAF8FEB2742F /* CJWWebView+HackishAccessoryHiding.m */,
				C079313FC25A56A202460AFB0A163A43 /* RichEditorOptionItem.swift */,
				BD6FBF94D08E72D14B52F5A429994D47 /* RichEditorToolbar.swift */,
				84D7086279B3C931A2142DC2D47BACDD /* RichEditorView.swift */,
				6FFE7C4D4983961147F0E4C624C72368 /* String+Extensions.swift */,
				7753DF9A06E7F1302998E18D635FDCCF /* UIColor+Extensions.swift */,
				9E681DA7B75D7C0A936638D8F75BDC37 /* UIView+Responder.swift */,
				432261D2D0284852F190C5804B3032CB /* Pod */,
				C70BB3FEF553639B1A6F3E19DD53DCDE /* Resources */,
				1CC0E05E3FCC090955320A5664EDA793 /* Support Files */,
			);
<<<<<<< HEAD
			path = icons;
=======
			name = RichEditorView;
			path = ../..;
>>>>>>> 74772bd1
			sourceTree = "<group>";
		};
		16F4C9903EFDD14F77C3E720FB54034D /* Products */ = {
			isa = PBXGroup;
			children = (
				1271E747F5D9EEB8266B0E0F0D8285E6 /* Pods_RichEditorViewSample.framework */,
				4C10094719178C91E5D2BD8A5D180278 /* RichEditorView.framework */,
			);
			name = Products;
			sourceTree = "<group>";
		};
		1CC0E05E3FCC090955320A5664EDA793 /* Support Files */ = {
			isa = PBXGroup;
			children = (
				536CDBB92007CFBDD3DE6868BDB5D03A /* Info.plist */,
				6B61B4ABF1BA88C9BDABDC55D7E551BE /* RichEditorView.modulemap */,
				25514417F0E67AC446ADC1943AD650BB /* RichEditorView.xcconfig */,
				7D1AC64431225DD2CA6D903158293C2F /* RichEditorView-dummy.m */,
				19ABEBF2CFAC08E34E4FCAAF7FE83363 /* RichEditorView-prefix.pch */,
				4CA5823CF1F98505BAA502C0F0EC7A3F /* RichEditorView-umbrella.h */,
			);
			name = "Support Files";
			path = "RichEditorViewSample/Pods/Target Support Files/RichEditorView";
			sourceTree = "<group>";
		};
		2CC94A5F7929E2F2E1DB8A7836ED3708 /* Targets Support Files */ = {
			isa = PBXGroup;
			children = (
				5694F78AD9912A077A0AF4371488370D /* Pods-RichEditorViewSample */,
			);
			name = "Targets Support Files";
			sourceTree = "<group>";
		};
		40564657B6118E91F12925F7301FF1E9 /* icons */ = {
			isa = PBXGroup;
			children = (
				A7C3EE60A3DAE6F3EB94CC81FC9A4710 /* bg_color.png */,
				46D119FA78DC9819A8493032125B2620 /* bg_color@2x.png */,
				047AADD0F93334158F1D9DF4A65F1690 /* bold.png */,
				BF78D179ADB074082DF857C918292309 /* bold@2x.png */,
				BF23AAF0BD707F5833622FC2E6C06946 /* clear.png */,
				7BC1E3FE388C55D6509283638E10D069 /* clear@2x.png */,
				42AC2AC2794FF8534B679722C65B1912 /* h1.png */,
				75638F6443B82B3A0F3E0BAB9CC8E688 /* h1@2x.png */,
				EC28867585B491A0FBE918D7F86B9855 /* h2.png */,
				E0EDDC438D2020C7BA232009A4DE5F89 /* h2@2x.png */,
				FE38BE7D737964B9282547A92F0A0834 /* h3.png */,
				3AF608CEFF69CDDB2B2B83D7AD24AD02 /* h3@2x.png */,
				BDE33F3869E32C3D913A87BDAE1606B3 /* h4.png */,
				C9A47D86DD0793FFCB3FEA7A1A7938EE /* h4@2x.png */,
				C7D681FFDE17364424820DDC379E4AB8 /* h5.png */,
				CB13BF3F6FDBC15DA5B4270AD19ECFD2 /* h5@2x.png */,
				995149FB6B72ECB416BE5699B20CAD36 /* h6.png */,
				CE5C1697F9F6B716D307E1D281670B20 /* h6@2x.png */,
				515F0F4756781F63F55AE020958C4794 /* indent.png */,
				C260A8D9B8648B4034406572E7785B78 /* indent@2x.png */,
				C5DB4E3790A92C66E632CFCCAB30A59A /* insert_image.png */,
				955E5EF5FD279F7BCFD6E49D33A43B13 /* insert_image@2x.png */,
				4FAB2A52EE2F0E0BBBFA7406F553B118 /* insert_link.png */,
				C5C1ADC8721709AA6F60233F3A626E3A /* insert_link@2x.png */,
				A05F8D919CCABA2280680506C7C89566 /* italic.png */,
				C89C413AEB3763AB5352E328A15F2299 /* italic@2x.png */,
				C0259EDF3F3B9DB68F90B4D5C817002F /* justify_center.png */,
				34C2463E7C6EEC1D53284EFE2030A449 /* justify_center@2x.png */,
				40634E726AC7B34435A3E907D32A5C7C /* justify_left.png */,
				A5748EB352A196F1F6998FCA424FBFA8 /* justify_left@2x.png */,
				74F47A5FAB8778B6C4B3A763A3301FAB /* justify_right.png */,
				A757C69F15DD4B02FA8EF9EA232E8644 /* justify_right@2x.png */,
				F4BB9390B474F19BB030F4C224EF33D5 /* ordered_list.png */,
				87B78775333844D7D0B5FE38CD5269DD /* ordered_list@2x.png */,
				8E5201FC0A8A8E25890C857A62C1369E /* outdent.png */,
				3ACC8280619FB2E73C87F0B3F67E248D /* outdent@2x.png */,
				93287F33CC93CB4BE2EB94A7E6932D56 /* redo.png */,
				B2B80B884BB03C1709A2B5498701ADD7 /* redo@2x.png */,
				2EDAE0C8992041C9DF22B7387230C7D5 /* strikethrough.png */,
				3BF184D91CE4439CD170887DBAD8B19E /* strikethrough@2x.png */,
				180421D0F4576D77B1E08CA2132BD24E /* subscript.png */,
				7AF3FEDC6E50CB01E4E7D892A2E39AE0 /* subscript@2x.png */,
				874F216B3B0A118149989A29FA285617 /* superscript.png */,
				DA6DC5F6F8EB9F2139B21E897A470ADF /* superscript@2x.png */,
				4705421B11136284C5A2B87EC1E402D8 /* text_color.png */,
				554A4B603C8781B36AAA41AE77E96157 /* text_color@2x.png */,
				EA16B1A810146EDC0FD9026B032888C6 /* underline.png */,
				0C19598CA9DC4254DAD2E60299544EEE /* underline@2x.png */,
				6D81F324079095F171731AB4619797C4 /* undo.png */,
				1DA527F8D0CC821E2D123B407B290476 /* undo@2x.png */,
				D994AA4D0E6CD16590D0494ECF7F4133 /* unordered_list.png */,
				5B91B260954B0651B1C26524BE2D697A /* unordered_list@2x.png */,
			);
			name = icons;
			path = RichEditorView/Assets/icons;
			sourceTree = "<group>";
		};
		432261D2D0284852F190C5804B3032CB /* Pod */ = {
			isa = PBXGroup;
			children = (
				1077949CD2E04C6A64962AA4CAAFD184 /* LICENSE.md */,
				686B40BF75D0E1CFDADF3D4D84AB5892 /* README.md */,
				419B9639E6CB1C06F7323825651821DB /* RichEditorView.podspec */,
			);
<<<<<<< HEAD
			path = Assets;
=======
			name = Pod;
>>>>>>> 74772bd1
			sourceTree = "<group>";
		};
		5694F78AD9912A077A0AF4371488370D /* Pods-RichEditorViewSample */ = {
			isa = PBXGroup;
			children = (
				80ED049A146E6C22954326F460DC4553 /* Info.plist */,
				14E29C85382435C544E1049690507DA2 /* Pods-RichEditorViewSample.modulemap */,
				FA7C875B0191FF2A3D53DB192A1702E0 /* Pods-RichEditorViewSample-acknowledgements.markdown */,
				C9146EBE969F92570F7C454CB8EAC29B /* Pods-RichEditorViewSample-acknowledgements.plist */,
				CD2D76AA52B0CEECB7CC0FD2BD3A1031 /* Pods-RichEditorViewSample-dummy.m */,
				4B2D2A1D90EF5849022855FEE8A8621A /* Pods-RichEditorViewSample-frameworks.sh */,
				EC1C3CF366594D395B8AE0F107A12568 /* Pods-RichEditorViewSample-resources.sh */,
				7980878382C0AB691C47F03DA0538E4D /* Pods-RichEditorViewSample-umbrella.h */,
				F8910D2FA31D5348BBB9575F2BCA4DEA /* Pods-RichEditorViewSample.debug.xcconfig */,
				13C70F08F9A188217D25A786931C6B4F /* Pods-RichEditorViewSample.release.xcconfig */,
			);
			name = "Pods-RichEditorViewSample";
			path = "Target Support Files/Pods-RichEditorViewSample";
			sourceTree = "<group>";
		};
<<<<<<< HEAD
		684BD6C3077C3E011A85E1225715B9AD /* Classes */ = {
			isa = PBXGroup;
			children = (
				79955D4EFD6F3A81809032E5E17E464A /* CJWWebView+HackishAccessoryHiding.h */,
				FD94E1AC7D7D7754B990DD6C99F6D8FB /* CJWWebView+HackishAccessoryHiding.m */,
				FE3CFC0E0BCD9ABF3CA337FDD78C8438 /* RichEditorOptionItem.swift */,
				8BCA7EB5CA10B2BAC771D3DCD4FA7C83 /* RichEditorToolbar.swift */,
				2223422C3D516B7BDBAEB115FD82BAA8 /* RichEditorView.swift */,
				833B4226835B9439FADAD1BBAA94642F /* String+Extensions.swift */,
				30482FA74F4F53B663914B511B74B4AF /* UIColor+Extensions.swift */,
				2A5184F4E9E5DA3E13A68CA8CDF1F51B /* UIView+Responder.swift */,
			);
			path = Classes;
			sourceTree = "<group>";
		};
		7531C8F8DE19F1AA3C8A7AC97A91DC29 /* iOS */ = {
=======
		78182A7CE2D64A43401CD7D29AFC5FBF /* editor */ = {
>>>>>>> 74772bd1
			isa = PBXGroup;
			children = (
				5173100E3FA02EC57BB17823570CB919 /* assert.js */,
				B5FF9C2F1AE59612324DEA5935B8E844 /* normalize.css */,
				629E9EEEE600BB5825323D84B709E4FF /* rich_editor.html */,
				25A38A9BA9BDB52FC3E88D49A58C33B3 /* rich_editor.js */,
				3993FDE4880FB5D2EB58DC50BE4787B6 /* rich_editor_tests.html */,
				EAEC7B3111131D761C388ECDE17A3CA2 /* rich_editor_tests.js */,
				1672230420C54446C8D87D1F2A4C31DC /* style.css */,
			);
			name = editor;
			path = RichEditorView/Assets/editor;
			sourceTree = "<group>";
		};
		7DB346D0F39D3F0E887471402A8071AB = {
			isa = PBXGroup;
			children = (
				93A4A3777CF96A4AAC1D13BA6DCCEA73 /* Podfile */,
				A0C4C78AD3363C45AFA73405BA1C1A3D /* Development Pods */,
				BC3CA7F9E30CC8F7E2DD044DD34432FC /* Frameworks */,
				16F4C9903EFDD14F77C3E720FB54034D /* Products */,
				2CC94A5F7929E2F2E1DB8A7836ED3708 /* Targets Support Files */,
			);
			sourceTree = "<group>";
		};
		A0C4C78AD3363C45AFA73405BA1C1A3D /* Development Pods */ = {
			isa = PBXGroup;
			children = (
				06AF0917FC54E74DCB19D8DB25BC796A /* RichEditorView */,
			);
<<<<<<< HEAD
			path = RichEditorView;
			sourceTree = "<group>";
		};
		964BA976808FD142A7EDD665CCFA7A79 /* RichEditorView */ = {
			isa = PBXGroup;
			children = (
				BBE5CCF6270EE86EACCC5AD6DA84AA71 /* Resources */,
				D0EE95CA379EC43BDF461D240F414108 /* RichEditorView */,
				362BE98CD04C1039ED626131CE2CB9D2 /* Support Files */,
			);
			name = RichEditorView;
			path = ../..;
			sourceTree = "<group>";
		};
		BBE5CCF6270EE86EACCC5AD6DA84AA71 /* Resources */ = {
			isa = PBXGroup;
			children = (
				8F5F944301B2DD5A30965A272BB0C4BA /* RichEditorView */,
			);
			name = Resources;
=======
			name = "Development Pods";
>>>>>>> 74772bd1
			sourceTree = "<group>";
		};
		BC3CA7F9E30CC8F7E2DD044DD34432FC /* Frameworks */ = {
			isa = PBXGroup;
			children = (
				D35AF013A5F0BAD4F32504907A52519E /* iOS */,
			);
			name = Frameworks;
			sourceTree = "<group>";
		};
		C70BB3FEF553639B1A6F3E19DD53DCDE /* Resources */ = {
			isa = PBXGroup;
			children = (
				78182A7CE2D64A43401CD7D29AFC5FBF /* editor */,
				40564657B6118E91F12925F7301FF1E9 /* icons */,
			);
<<<<<<< HEAD
			path = RichEditorView;
=======
			name = Resources;
>>>>>>> 74772bd1
			sourceTree = "<group>";
		};
		D35AF013A5F0BAD4F32504907A52519E /* iOS */ = {
			isa = PBXGroup;
			children = (
				6604A7D69453B4569E4E4827FB9155A9 /* Foundation.framework */,
			);
<<<<<<< HEAD
			path = editor;
=======
			name = iOS;
>>>>>>> 74772bd1
			sourceTree = "<group>";
		};
/* End PBXGroup section */

/* Begin PBXHeadersBuildPhase section */
		499030653D17D17B46090FDE9852F950 /* Headers */ = {
			isa = PBXHeadersBuildPhase;
			buildActionMask = 2147483647;
			files = (
				9971345737B3F3243B4658E64A40298D /* CJWWebView+HackishAccessoryHiding.h in Headers */,
				0DFAE8B31661EBE2850422DAF7ED278E /* RichEditorView-umbrella.h in Headers */,
			);
			runOnlyForDeploymentPostprocessing = 0;
		};
		4B31DFBDDEB250EFCC943F913B80421D /* Headers */ = {
			isa = PBXHeadersBuildPhase;
			buildActionMask = 2147483647;
			files = (
				339A87EF9A671044103479E863C9BCA4 /* Pods-RichEditorViewSample-umbrella.h in Headers */,
			);
			runOnlyForDeploymentPostprocessing = 0;
		};
/* End PBXHeadersBuildPhase section */

/* Begin PBXNativeTarget section */
		8BDB0C10741413EC14CF7F0426B77D37 /* Pods-RichEditorViewSample */ = {
			isa = PBXNativeTarget;
			buildConfigurationList = 2CB3A6D24529701B1CB9BE27D42E32EF /* Build configuration list for PBXNativeTarget "Pods-RichEditorViewSample" */;
			buildPhases = (
				6E153DCC2C03BE8C71031AC71A54EE6B /* Sources */,
				2DC1E50BB355FFBF8878F8F393C78B17 /* Frameworks */,
				4B31DFBDDEB250EFCC943F913B80421D /* Headers */,
			);
			buildRules = (
			);
			dependencies = (
				4FF378650214FE74DA831314FFE71D43 /* PBXTargetDependency */,
			);
			name = "Pods-RichEditorViewSample";
			productName = "Pods-RichEditorViewSample";
			productReference = 1271E747F5D9EEB8266B0E0F0D8285E6 /* Pods_RichEditorViewSample.framework */;
			productType = "com.apple.product-type.framework";
		};
		931355B053CE64160C15150C4B4AD823 /* RichEditorView */ = {
			isa = PBXNativeTarget;
			buildConfigurationList = 564996C23EF448323419DCCEB1099F83 /* Build configuration list for PBXNativeTarget "RichEditorView" */;
			buildPhases = (
				7D040861EB03E5E6505BD2D27A2B8FB3 /* Sources */,
				66EDF3F6EBB5A135910E1ADA12A30C6B /* Frameworks */,
				499030653D17D17B46090FDE9852F950 /* Headers */,
				9D48C448156604338D558053B6611599 /* Resources */,
			);
			buildRules = (
			);
			dependencies = (
			);
			name = RichEditorView;
			productName = RichEditorView;
			productReference = 4C10094719178C91E5D2BD8A5D180278 /* RichEditorView.framework */;
			productType = "com.apple.product-type.framework";
		};
/* End PBXNativeTarget section */

/* Begin PBXProject section */
		D41D8CD98F00B204E9800998ECF8427E /* Project object */ = {
			isa = PBXProject;
			attributes = {
<<<<<<< HEAD
				LastSwiftUpdateCheck = 0730;
				LastUpgradeCheck = 0920;
				TargetAttributes = {
					931355B053CE64160C15150C4B4AD823 = {
						LastSwiftMigration = 0920;
					};
				};
=======
				LastSwiftUpdateCheck = 0830;
				LastUpgradeCheck = 0700;
>>>>>>> 74772bd1
			};
			buildConfigurationList = 2D8E8EC45A3A1A1D94AE762CB5028504 /* Build configuration list for PBXProject "Pods" */;
			compatibilityVersion = "Xcode 3.2";
			developmentRegion = English;
			hasScannedForEncodings = 0;
			knownRegions = (
				en,
			);
			mainGroup = 7DB346D0F39D3F0E887471402A8071AB;
			productRefGroup = 16F4C9903EFDD14F77C3E720FB54034D /* Products */;
			projectDirPath = "";
			projectRoot = "";
			targets = (
				8BDB0C10741413EC14CF7F0426B77D37 /* Pods-RichEditorViewSample */,
				931355B053CE64160C15150C4B4AD823 /* RichEditorView */,
			);
		};
/* End PBXProject section */

/* Begin PBXResourcesBuildPhase section */
		9D48C448156604338D558053B6611599 /* Resources */ = {
			isa = PBXResourcesBuildPhase;
			buildActionMask = 2147483647;
			files = (
				980EC911ED9BF2854E4D5ED9B1553BC3 /* assert.js in Resources */,
				6D1AC8F228C3FC32A4F0509711D06AF9 /* bg_color.png in Resources */,
				21A9B7FCC0D608BD65DE2AAEB9E2BD28 /* bg_color@2x.png in Resources */,
				1AE3AAF000BBFDDFE55115E2C5E80439 /* bold.png in Resources */,
				6F09B9ECDD98EFDE9E6DDCD1408EB1AA /* bold@2x.png in Resources */,
				D58C033AC7594A3E1370C49A3B592B93 /* clear.png in Resources */,
				10E1F15783242B490A7A3F9CF5F3DFC3 /* clear@2x.png in Resources */,
				9204692BF5AD68333CF28DBB868E8F07 /* h1.png in Resources */,
				AFCB788155D042E7851E8D42EB43386D /* h1@2x.png in Resources */,
				DF44231CD6DA979D7967CBBB6E283B8E /* h2.png in Resources */,
				04C4AE98FBC319313D9BA6BB691C6641 /* h2@2x.png in Resources */,
				3A380C46AC6BE58B18BCE9BF05067DD0 /* h3.png in Resources */,
				C2B85F5EE94B895873B2861E5EBB7E44 /* h3@2x.png in Resources */,
				E55845C5E3B340407823AC9247F3DB0B /* h4.png in Resources */,
				5A7D9736DA52E06C25642137AABD4B60 /* h4@2x.png in Resources */,
				05B0BA0AFC7516E32216FC8B3A016217 /* h5.png in Resources */,
				9ABE40CCE1BA302CF63DB304728E430A /* h5@2x.png in Resources */,
				ACBEACCA4AF4F71D33A53FEC9E4014BA /* h6.png in Resources */,
				73A1CF56D0367C806DCD7BD2FF8A6D0B /* h6@2x.png in Resources */,
				C09DCE45D5C9C32B460098AA306B22D2 /* indent.png in Resources */,
				7A62BFAF8C00A61A1428D72F900174F2 /* indent@2x.png in Resources */,
				55B484334043AA0164859119C677AE00 /* insert_image.png in Resources */,
				6EFC51A4D131CB5F4A5530F4CB3E8B38 /* insert_image@2x.png in Resources */,
				34A1ABB01305D4836C844873604620BD /* insert_link.png in Resources */,
				AC416E5168474FD2D670C0840499CCC0 /* insert_link@2x.png in Resources */,
				6B37AD024852E7EE30685A9BF65D0150 /* italic.png in Resources */,
				0588AEABAF5F83E1ADC14D29434F9637 /* italic@2x.png in Resources */,
				BA807341E94F493A41C1A1677E63EABB /* justify_center.png in Resources */,
				C7194A60B6620BB95B9286ACA2995C7F /* justify_center@2x.png in Resources */,
				2CE9FEA70AB67B34F2CFF606AAFC3C40 /* justify_left.png in Resources */,
				BF5DFF63A0A96BB23396EF1E4EBABADA /* justify_left@2x.png in Resources */,
				D97D9143E23A43F69806AE54C7C61A00 /* justify_right.png in Resources */,
				7E3871C827CE583D825B4D5682EB8865 /* justify_right@2x.png in Resources */,
				DE091E264C84B2AB1C74D48BCC9C7A3A /* normalize.css in Resources */,
				52899C92D83CCCA95FFDA7C0AD3A680F /* ordered_list.png in Resources */,
				EAFD26C8E13400DC1B3674FE75983316 /* ordered_list@2x.png in Resources */,
				8A7CB5AC6BCE2426BF2427464F40FC4B /* outdent.png in Resources */,
				E9CDDB959B01621DF0930AC7895B532F /* outdent@2x.png in Resources */,
				25DFDF691800BC06F20FF136543CB05A /* redo.png in Resources */,
				A1EA18F5DC7B107AE08FA270728CC517 /* redo@2x.png in Resources */,
				DD5BAAD83FD27A800F01D0C3EC2B3183 /* rich_editor.html in Resources */,
				775E624D321CDFD291D5914104748032 /* rich_editor.js in Resources */,
				101E4D87E21C11A3C4CA0DF411276E86 /* rich_editor_tests.html in Resources */,
				B626C79E2F15F8E4D52DAB0DAE0F26CB /* rich_editor_tests.js in Resources */,
				C076BB36B4F4F037B85747BE9D87EAF9 /* strikethrough.png in Resources */,
				74A4F8EBFDC3DA45C916A0DE9A4D974A /* strikethrough@2x.png in Resources */,
				26B674B1D5DD424360E1B6AB350F9840 /* style.css in Resources */,
				55FB90A8A4DAA8F5B84DA843002F1DDF /* subscript.png in Resources */,
				5FB69A7D24037B29A60841C250B33CA7 /* subscript@2x.png in Resources */,
				4D9DC7F03E7AC84F2CC6FAF56E835A6C /* superscript.png in Resources */,
				A469D6AD9FE46A17C3E341F09911671E /* superscript@2x.png in Resources */,
				B6F04AB55731B0C3A4DB8EAA37DC86FD /* text_color.png in Resources */,
				20A3088D2D4ABE36FCA9E1BE789B7861 /* text_color@2x.png in Resources */,
				585DEF9467CFA72C7E404F7D0A89904C /* underline.png in Resources */,
				C6AE35467D92959BD10CE2FB6F1604E0 /* underline@2x.png in Resources */,
				DB08B964EEBB1277EC9F0C0E4478EFBA /* undo.png in Resources */,
				80BEC46A2037D67ED588499253C4FF50 /* undo@2x.png in Resources */,
				81D5B40378CC56BF877935C94E3432A6 /* unordered_list.png in Resources */,
				73F2A3F6B2F47AE45D961A1577180675 /* unordered_list@2x.png in Resources */,
			);
			runOnlyForDeploymentPostprocessing = 0;
		};
/* End PBXResourcesBuildPhase section */

/* Begin PBXSourcesBuildPhase section */
		6E153DCC2C03BE8C71031AC71A54EE6B /* Sources */ = {
			isa = PBXSourcesBuildPhase;
			buildActionMask = 2147483647;
			files = (
				A1ABA61DE88300B7A44798DBBD683204 /* Pods-RichEditorViewSample-dummy.m in Sources */,
			);
			runOnlyForDeploymentPostprocessing = 0;
		};
		7D040861EB03E5E6505BD2D27A2B8FB3 /* Sources */ = {
			isa = PBXSourcesBuildPhase;
			buildActionMask = 2147483647;
			files = (
				5385115A783DF94A95D8F72AE78DFF68 /* CJWWebView+HackishAccessoryHiding.m in Sources */,
				409F0B5D2EE8B5F22A168A8078A12FAC /* RichEditorOptionItem.swift in Sources */,
				FF99868F6EB6F2D867179C7AD9B43F5C /* RichEditorToolbar.swift in Sources */,
				1FB377959A99132783992B383431B122 /* RichEditorView-dummy.m in Sources */,
				E94F2A9A53B5F941F12E1969C5D2E679 /* RichEditorView.swift in Sources */,
				CB8874FC0BF412E2A0212A105B231E3A /* String+Extensions.swift in Sources */,
				3F460819721007C7120C2F39ECAB8ABB /* UIColor+Extensions.swift in Sources */,
				63806B7EEEA2C755B56941161E633288 /* UIView+Responder.swift in Sources */,
			);
			runOnlyForDeploymentPostprocessing = 0;
		};
/* End PBXSourcesBuildPhase section */

/* Begin PBXTargetDependency section */
		4FF378650214FE74DA831314FFE71D43 /* PBXTargetDependency */ = {
			isa = PBXTargetDependency;
			name = RichEditorView;
			target = 931355B053CE64160C15150C4B4AD823 /* RichEditorView */;
			targetProxy = 9D7D135CF589DFF68FE0B7A528A80279 /* PBXContainerItemProxy */;
		};
/* End PBXTargetDependency section */

/* Begin XCBuildConfiguration section */
		04F9BE93EA5365D6329224E9736F24C7 /* Release */ = {
			isa = XCBuildConfiguration;
			baseConfigurationReference = 13C70F08F9A188217D25A786931C6B4F /* Pods-RichEditorViewSample.release.xcconfig */;
			buildSettings = {
<<<<<<< HEAD
				ALWAYS_SEARCH_USER_PATHS = NO;
				CLANG_ANALYZER_NONNULL = YES;
				CLANG_CXX_LANGUAGE_STANDARD = "gnu++0x";
				CLANG_CXX_LIBRARY = "libc++";
				CLANG_ENABLE_MODULES = YES;
				CLANG_ENABLE_OBJC_ARC = YES;
				CLANG_WARN_BLOCK_CAPTURE_AUTORELEASING = YES;
				CLANG_WARN_BOOL_CONVERSION = YES;
				CLANG_WARN_COMMA = YES;
				CLANG_WARN_CONSTANT_CONVERSION = YES;
				CLANG_WARN_DIRECT_OBJC_ISA_USAGE = YES;
				CLANG_WARN_EMPTY_BODY = YES;
				CLANG_WARN_ENUM_CONVERSION = YES;
				CLANG_WARN_INFINITE_RECURSION = YES;
				CLANG_WARN_INT_CONVERSION = YES;
				CLANG_WARN_NON_LITERAL_NULL_CONVERSION = YES;
				CLANG_WARN_OBJC_LITERAL_CONVERSION = YES;
				CLANG_WARN_OBJC_ROOT_CLASS = YES;
				CLANG_WARN_RANGE_LOOP_ANALYSIS = YES;
				CLANG_WARN_STRICT_PROTOTYPES = YES;
				CLANG_WARN_SUSPICIOUS_MOVE = YES;
				CLANG_WARN_UNREACHABLE_CODE = YES;
				CLANG_WARN__DUPLICATE_METHOD_MATCH = YES;
				CODE_SIGNING_REQUIRED = NO;
				COPY_PHASE_STRIP = NO;
				ENABLE_STRICT_OBJC_MSGSEND = YES;
				ENABLE_TESTABILITY = YES;
				GCC_C_LANGUAGE_STANDARD = gnu99;
				GCC_DYNAMIC_NO_PIC = NO;
				GCC_NO_COMMON_BLOCKS = YES;
				GCC_OPTIMIZATION_LEVEL = 0;
				GCC_PREPROCESSOR_DEFINITIONS = (
					"POD_CONFIGURATION_DEBUG=1",
					"DEBUG=1",
					"$(inherited)",
				);
				GCC_SYMBOLS_PRIVATE_EXTERN = NO;
				GCC_WARN_64_TO_32_BIT_CONVERSION = YES;
				GCC_WARN_ABOUT_RETURN_TYPE = YES;
				GCC_WARN_UNDECLARED_SELECTOR = YES;
				GCC_WARN_UNINITIALIZED_AUTOS = YES;
				GCC_WARN_UNUSED_FUNCTION = YES;
				GCC_WARN_UNUSED_VARIABLE = YES;
				IPHONEOS_DEPLOYMENT_TARGET = 8.0;
				ONLY_ACTIVE_ARCH = YES;
				PROVISIONING_PROFILE_SPECIFIER = NO_SIGNING/;
				STRIP_INSTALLED_PRODUCT = NO;
				SWIFT_VERSION = 4.0;
				SYMROOT = "${SRCROOT}/../build";
=======
				CODE_SIGN_IDENTITY = "";
				"CODE_SIGN_IDENTITY[sdk=appletvos*]" = "";
				"CODE_SIGN_IDENTITY[sdk=iphoneos*]" = "";
				"CODE_SIGN_IDENTITY[sdk=watchos*]" = "";
				CURRENT_PROJECT_VERSION = 1;
				DEFINES_MODULE = YES;
				DYLIB_COMPATIBILITY_VERSION = 1;
				DYLIB_CURRENT_VERSION = 1;
				DYLIB_INSTALL_NAME_BASE = "@rpath";
				INFOPLIST_FILE = "Target Support Files/Pods-RichEditorViewSample/Info.plist";
				INSTALL_PATH = "$(LOCAL_LIBRARY_DIR)/Frameworks";
				IPHONEOS_DEPLOYMENT_TARGET = 8.0;
				LD_RUNPATH_SEARCH_PATHS = "$(inherited) @executable_path/Frameworks @loader_path/Frameworks";
				MACH_O_TYPE = staticlib;
				MODULEMAP_FILE = "Target Support Files/Pods-RichEditorViewSample/Pods-RichEditorViewSample.modulemap";
				OTHER_LDFLAGS = "";
				OTHER_LIBTOOLFLAGS = "";
				PODS_ROOT = "$(SRCROOT)";
				PRODUCT_BUNDLE_IDENTIFIER = "org.cocoapods.${PRODUCT_NAME:rfc1034identifier}";
				PRODUCT_NAME = Pods_RichEditorViewSample;
				SDKROOT = iphoneos;
				SKIP_INSTALL = YES;
				SWIFT_OPTIMIZATION_LEVEL = "-Owholemodule";
				TARGETED_DEVICE_FAMILY = "1,2";
				VALIDATE_PRODUCT = YES;
				VERSIONING_SYSTEM = "apple-generic";
				VERSION_INFO_PREFIX = "";
>>>>>>> 74772bd1
			};
			name = Release;
		};
		0CADC1002452747D0965997B3AE00B0C /* Debug */ = {
			isa = XCBuildConfiguration;
			baseConfigurationReference = 25514417F0E67AC446ADC1943AD650BB /* RichEditorView.xcconfig */;
			buildSettings = {
				CODE_SIGN_IDENTITY = "";
				"CODE_SIGN_IDENTITY[sdk=appletvos*]" = "";
				"CODE_SIGN_IDENTITY[sdk=iphoneos*]" = "";
				"CODE_SIGN_IDENTITY[sdk=watchos*]" = "";
				CURRENT_PROJECT_VERSION = 1;
				DEFINES_MODULE = YES;
				DYLIB_COMPATIBILITY_VERSION = 1;
				DYLIB_CURRENT_VERSION = 1;
				DYLIB_INSTALL_NAME_BASE = "@rpath";
				GCC_PREFIX_HEADER = "Target Support Files/RichEditorView/RichEditorView-prefix.pch";
				INFOPLIST_FILE = "Target Support Files/RichEditorView/Info.plist";
				INSTALL_PATH = "$(LOCAL_LIBRARY_DIR)/Frameworks";
				IPHONEOS_DEPLOYMENT_TARGET = 8.0;
				LD_RUNPATH_SEARCH_PATHS = "$(inherited) @executable_path/Frameworks @loader_path/Frameworks";
				MODULEMAP_FILE = "Target Support Files/RichEditorView/RichEditorView.modulemap";
				PRODUCT_NAME = RichEditorView;
				SDKROOT = iphoneos;
				SKIP_INSTALL = YES;
				SWIFT_ACTIVE_COMPILATION_CONDITIONS = "$(inherited) ";
				SWIFT_OPTIMIZATION_LEVEL = "-Onone";
<<<<<<< HEAD
				SWIFT_SWIFT3_OBJC_INFERENCE = Default;
=======
>>>>>>> 74772bd1
				SWIFT_VERSION = 4.0;
				TARGETED_DEVICE_FAMILY = "1,2";
				VERSIONING_SYSTEM = "apple-generic";
				VERSION_INFO_PREFIX = "";
			};
			name = Debug;
		};
		B254DAA6CF0CE39F4A3D11B90A7E059A /* Release */ = {
			isa = XCBuildConfiguration;
			buildSettings = {
				ALWAYS_SEARCH_USER_PATHS = NO;
				CLANG_ANALYZER_NONNULL = YES;
				CLANG_ANALYZER_NUMBER_OBJECT_CONVERSION = YES_AGGRESSIVE;
				CLANG_CXX_LANGUAGE_STANDARD = "gnu++14";
				CLANG_CXX_LIBRARY = "libc++";
				CLANG_ENABLE_MODULES = YES;
				CLANG_ENABLE_OBJC_ARC = YES;
				CLANG_WARN_BLOCK_CAPTURE_AUTORELEASING = YES;
				CLANG_WARN_BOOL_CONVERSION = YES;
				CLANG_WARN_COMMA = YES;
				CLANG_WARN_CONSTANT_CONVERSION = YES;
				CLANG_WARN_DIRECT_OBJC_ISA_USAGE = YES_ERROR;
				CLANG_WARN_DOCUMENTATION_COMMENTS = YES;
				CLANG_WARN_EMPTY_BODY = YES;
				CLANG_WARN_ENUM_CONVERSION = YES;
				CLANG_WARN_INFINITE_RECURSION = YES;
				CLANG_WARN_INT_CONVERSION = YES;
				CLANG_WARN_NON_LITERAL_NULL_CONVERSION = YES;
				CLANG_WARN_OBJC_LITERAL_CONVERSION = YES;
<<<<<<< HEAD
				CLANG_WARN_OBJC_ROOT_CLASS = YES;
				CLANG_WARN_RANGE_LOOP_ANALYSIS = YES;
				CLANG_WARN_STRICT_PROTOTYPES = YES;
				CLANG_WARN_SUSPICIOUS_MOVE = YES;
=======
				CLANG_WARN_OBJC_ROOT_CLASS = YES_ERROR;
				CLANG_WARN_RANGE_LOOP_ANALYSIS = YES;
				CLANG_WARN_STRICT_PROTOTYPES = YES;
				CLANG_WARN_SUSPICIOUS_MOVE = YES;
				CLANG_WARN_UNGUARDED_AVAILABILITY = YES_AGGRESSIVE;
>>>>>>> 74772bd1
				CLANG_WARN_UNREACHABLE_CODE = YES;
				CLANG_WARN__DUPLICATE_METHOD_MATCH = YES;
				CODE_SIGNING_REQUIRED = NO;
				COPY_PHASE_STRIP = NO;
				DEBUG_INFORMATION_FORMAT = "dwarf-with-dsym";
				ENABLE_NS_ASSERTIONS = NO;
				ENABLE_STRICT_OBJC_MSGSEND = YES;
<<<<<<< HEAD
				GCC_C_LANGUAGE_STANDARD = gnu99;
=======
				GCC_C_LANGUAGE_STANDARD = gnu11;
>>>>>>> 74772bd1
				GCC_NO_COMMON_BLOCKS = YES;
				GCC_PREPROCESSOR_DEFINITIONS = (
					"POD_CONFIGURATION_RELEASE=1",
					"$(inherited)",
				);
				GCC_WARN_64_TO_32_BIT_CONVERSION = YES;
				GCC_WARN_ABOUT_RETURN_TYPE = YES_ERROR;
				GCC_WARN_UNDECLARED_SELECTOR = YES;
				GCC_WARN_UNINITIALIZED_AUTOS = YES_AGGRESSIVE;
				GCC_WARN_UNUSED_FUNCTION = YES;
				GCC_WARN_UNUSED_VARIABLE = YES;
				IPHONEOS_DEPLOYMENT_TARGET = 8.0;
				MTL_ENABLE_DEBUG_INFO = NO;
				PRODUCT_NAME = "$(TARGET_NAME)";
				PROVISIONING_PROFILE_SPECIFIER = NO_SIGNING/;
				STRIP_INSTALLED_PRODUCT = NO;
				SWIFT_OPTIMIZATION_LEVEL = "-Owholemodule";
				SWIFT_VERSION = 4.0;
				SYMROOT = "${SRCROOT}/../build";
			};
			name = Release;
		};
		C4F6C8CA3A477893F8341FDAD4A9D821 /* Debug */ = {
			isa = XCBuildConfiguration;
			baseConfigurationReference = F8910D2FA31D5348BBB9575F2BCA4DEA /* Pods-RichEditorViewSample.debug.xcconfig */;
			buildSettings = {
				CODE_SIGN_IDENTITY = "";
				"CODE_SIGN_IDENTITY[sdk=appletvos*]" = "";
				"CODE_SIGN_IDENTITY[sdk=iphoneos*]" = "";
				"CODE_SIGN_IDENTITY[sdk=watchos*]" = "";
				CURRENT_PROJECT_VERSION = 1;
				DEFINES_MODULE = YES;
				DYLIB_COMPATIBILITY_VERSION = 1;
				DYLIB_CURRENT_VERSION = 1;
				DYLIB_INSTALL_NAME_BASE = "@rpath";
				INFOPLIST_FILE = "Target Support Files/Pods-RichEditorViewSample/Info.plist";
				INSTALL_PATH = "$(LOCAL_LIBRARY_DIR)/Frameworks";
				IPHONEOS_DEPLOYMENT_TARGET = 8.0;
				LD_RUNPATH_SEARCH_PATHS = "$(inherited) @executable_path/Frameworks @loader_path/Frameworks";
				MACH_O_TYPE = staticlib;
				MODULEMAP_FILE = "Target Support Files/Pods-RichEditorViewSample/Pods-RichEditorViewSample.modulemap";
				OTHER_LDFLAGS = "";
				OTHER_LIBTOOLFLAGS = "";
				PODS_ROOT = "$(SRCROOT)";
				PRODUCT_BUNDLE_IDENTIFIER = "org.cocoapods.${PRODUCT_NAME:rfc1034identifier}";
				PRODUCT_NAME = Pods_RichEditorViewSample;
				SDKROOT = iphoneos;
				SKIP_INSTALL = YES;
				SWIFT_ACTIVE_COMPILATION_CONDITIONS = DEBUG;
				SWIFT_OPTIMIZATION_LEVEL = "-Onone";
				TARGETED_DEVICE_FAMILY = "1,2";
				VERSIONING_SYSTEM = "apple-generic";
				VERSION_INFO_PREFIX = "";
			};
			name = Debug;
		};
		C5BCD8453531A20EF230E1D3B8530D28 /* Release */ = {
			isa = XCBuildConfiguration;
			baseConfigurationReference = 25514417F0E67AC446ADC1943AD650BB /* RichEditorView.xcconfig */;
			buildSettings = {
				CODE_SIGN_IDENTITY = "";
				"CODE_SIGN_IDENTITY[sdk=appletvos*]" = "";
				"CODE_SIGN_IDENTITY[sdk=iphoneos*]" = "";
				"CODE_SIGN_IDENTITY[sdk=watchos*]" = "";
				CURRENT_PROJECT_VERSION = 1;
				DEFINES_MODULE = YES;
				DYLIB_COMPATIBILITY_VERSION = 1;
				DYLIB_CURRENT_VERSION = 1;
				DYLIB_INSTALL_NAME_BASE = "@rpath";
				GCC_PREFIX_HEADER = "Target Support Files/RichEditorView/RichEditorView-prefix.pch";
				INFOPLIST_FILE = "Target Support Files/RichEditorView/Info.plist";
				INSTALL_PATH = "$(LOCAL_LIBRARY_DIR)/Frameworks";
				IPHONEOS_DEPLOYMENT_TARGET = 8.0;
				LD_RUNPATH_SEARCH_PATHS = "$(inherited) @executable_path/Frameworks @loader_path/Frameworks";
				MODULEMAP_FILE = "Target Support Files/RichEditorView/RichEditorView.modulemap";
				PRODUCT_NAME = RichEditorView;
				SDKROOT = iphoneos;
				SKIP_INSTALL = YES;
				SWIFT_ACTIVE_COMPILATION_CONDITIONS = "$(inherited) ";
				SWIFT_OPTIMIZATION_LEVEL = "-Owholemodule";
				SWIFT_VERSION = 4.0;
				TARGETED_DEVICE_FAMILY = "1,2";
				VALIDATE_PRODUCT = YES;
				VERSIONING_SYSTEM = "apple-generic";
				VERSION_INFO_PREFIX = "";
			};
			name = Release;
		};
		E4B68EE12B21C47CB798D9B1ECA6D7A7 /* Debug */ = {
			isa = XCBuildConfiguration;
			buildSettings = {
				ALWAYS_SEARCH_USER_PATHS = NO;
				CLANG_ANALYZER_NONNULL = YES;
				CLANG_ANALYZER_NUMBER_OBJECT_CONVERSION = YES_AGGRESSIVE;
				CLANG_CXX_LANGUAGE_STANDARD = "gnu++14";
				CLANG_CXX_LIBRARY = "libc++";
				CLANG_ENABLE_MODULES = YES;
				CLANG_ENABLE_OBJC_ARC = YES;
				CLANG_WARN_BLOCK_CAPTURE_AUTORELEASING = YES;
				CLANG_WARN_BOOL_CONVERSION = YES;
				CLANG_WARN_COMMA = YES;
				CLANG_WARN_CONSTANT_CONVERSION = YES;
				CLANG_WARN_DIRECT_OBJC_ISA_USAGE = YES_ERROR;
				CLANG_WARN_DOCUMENTATION_COMMENTS = YES;
				CLANG_WARN_EMPTY_BODY = YES;
				CLANG_WARN_ENUM_CONVERSION = YES;
				CLANG_WARN_INFINITE_RECURSION = YES;
				CLANG_WARN_INT_CONVERSION = YES;
				CLANG_WARN_NON_LITERAL_NULL_CONVERSION = YES;
				CLANG_WARN_OBJC_LITERAL_CONVERSION = YES;
				CLANG_WARN_OBJC_ROOT_CLASS = YES_ERROR;
				CLANG_WARN_RANGE_LOOP_ANALYSIS = YES;
				CLANG_WARN_STRICT_PROTOTYPES = YES;
				CLANG_WARN_SUSPICIOUS_MOVE = YES;
				CLANG_WARN_UNGUARDED_AVAILABILITY = YES_AGGRESSIVE;
				CLANG_WARN_UNREACHABLE_CODE = YES;
				CLANG_WARN__DUPLICATE_METHOD_MATCH = YES;
				CODE_SIGNING_REQUIRED = NO;
				COPY_PHASE_STRIP = NO;
				DEBUG_INFORMATION_FORMAT = dwarf;
				ENABLE_STRICT_OBJC_MSGSEND = YES;
				ENABLE_TESTABILITY = YES;
				GCC_C_LANGUAGE_STANDARD = gnu11;
				GCC_DYNAMIC_NO_PIC = NO;
				GCC_NO_COMMON_BLOCKS = YES;
				GCC_OPTIMIZATION_LEVEL = 0;
				GCC_PREPROCESSOR_DEFINITIONS = (
					"POD_CONFIGURATION_DEBUG=1",
					"DEBUG=1",
					"$(inherited)",
				);
				GCC_WARN_64_TO_32_BIT_CONVERSION = YES;
				GCC_WARN_ABOUT_RETURN_TYPE = YES_ERROR;
				GCC_WARN_UNDECLARED_SELECTOR = YES;
				GCC_WARN_UNINITIALIZED_AUTOS = YES_AGGRESSIVE;
				GCC_WARN_UNUSED_FUNCTION = YES;
				GCC_WARN_UNUSED_VARIABLE = YES;
				IPHONEOS_DEPLOYMENT_TARGET = 8.0;
<<<<<<< HEAD
				LD_RUNPATH_SEARCH_PATHS = "$(inherited) @executable_path/Frameworks @loader_path/Frameworks";
				MODULEMAP_FILE = "Target Support Files/RichEditorView/RichEditorView.modulemap";
				MTL_ENABLE_DEBUG_INFO = NO;
				PRODUCT_NAME = RichEditorView;
				SDKROOT = iphoneos;
				SKIP_INSTALL = YES;
				SWIFT_SWIFT3_OBJC_INFERENCE = Default;
				SWIFT_VERSION = 4.0;
				TARGETED_DEVICE_FAMILY = "1,2";
				VERSIONING_SYSTEM = "apple-generic";
				VERSION_INFO_PREFIX = "";
=======
				MTL_ENABLE_DEBUG_INFO = YES;
				ONLY_ACTIVE_ARCH = YES;
				PRODUCT_NAME = "$(TARGET_NAME)";
				PROVISIONING_PROFILE_SPECIFIER = NO_SIGNING/;
				STRIP_INSTALLED_PRODUCT = NO;
				SWIFT_ACTIVE_COMPILATION_CONDITIONS = DEBUG;
				SYMROOT = "${SRCROOT}/../build";
>>>>>>> 74772bd1
			};
			name = Debug;
		};
/* End XCBuildConfiguration section */

/* Begin XCConfigurationList section */
		2CB3A6D24529701B1CB9BE27D42E32EF /* Build configuration list for PBXNativeTarget "Pods-RichEditorViewSample" */ = {
			isa = XCConfigurationList;
			buildConfigurations = (
				C4F6C8CA3A477893F8341FDAD4A9D821 /* Debug */,
				04F9BE93EA5365D6329224E9736F24C7 /* Release */,
			);
			defaultConfigurationIsVisible = 0;
			defaultConfigurationName = Release;
		};
		2D8E8EC45A3A1A1D94AE762CB5028504 /* Build configuration list for PBXProject "Pods" */ = {
			isa = XCConfigurationList;
			buildConfigurations = (
				E4B68EE12B21C47CB798D9B1ECA6D7A7 /* Debug */,
				B254DAA6CF0CE39F4A3D11B90A7E059A /* Release */,
			);
			defaultConfigurationIsVisible = 0;
			defaultConfigurationName = Release;
		};
		564996C23EF448323419DCCEB1099F83 /* Build configuration list for PBXNativeTarget "RichEditorView" */ = {
			isa = XCConfigurationList;
			buildConfigurations = (
				0CADC1002452747D0965997B3AE00B0C /* Debug */,
				C5BCD8453531A20EF230E1D3B8530D28 /* Release */,
			);
			defaultConfigurationIsVisible = 0;
			defaultConfigurationName = Release;
		};
/* End XCConfigurationList section */
	};
	rootObject = D41D8CD98F00B204E9800998ECF8427E /* Project object */;
}<|MERGE_RESOLUTION|>--- conflicted
+++ resolved
@@ -93,7 +93,6 @@
 /* End PBXContainerItemProxy section */
 
 /* Begin PBXFileReference section */
-<<<<<<< HEAD
 		0081F2CF72D6448F9F4A01FDBAADC56D /* undo.png */ = {isa = PBXFileReference; includeInIndex = 1; lastKnownFileType = image.png; path = undo.png; sourceTree = "<group>"; };
 		1271E747F5D9EEB8266B0E0F0D8285E6 /* Pods_RichEditorViewSample.framework */ = {isa = PBXFileReference; explicitFileType = wrapper.framework; includeInIndex = 0; path = Pods_RichEditorViewSample.framework; sourceTree = BUILT_PRODUCTS_DIR; };
 		133E2842A66EB9AFB1C4D9AE2BF001C0 /* redo@2x.png */ = {isa = PBXFileReference; includeInIndex = 1; lastKnownFileType = image.png; path = "redo@2x.png"; sourceTree = "<group>"; };
@@ -181,98 +180,6 @@
 		FD94E1AC7D7D7754B990DD6C99F6D8FB /* CJWWebView+HackishAccessoryHiding.m */ = {isa = PBXFileReference; includeInIndex = 1; lastKnownFileType = sourcecode.c.objc; path = "CJWWebView+HackishAccessoryHiding.m"; sourceTree = "<group>"; };
 		FE0197AD97A1CB6C8F87FA681BBAF7C5 /* superscript@2x.png */ = {isa = PBXFileReference; includeInIndex = 1; lastKnownFileType = image.png; path = "superscript@2x.png"; sourceTree = "<group>"; };
 		FE3CFC0E0BCD9ABF3CA337FDD78C8438 /* RichEditorOptionItem.swift */ = {isa = PBXFileReference; includeInIndex = 1; lastKnownFileType = sourcecode.swift; path = RichEditorOptionItem.swift; sourceTree = "<group>"; };
-=======
-		047AADD0F93334158F1D9DF4A65F1690 /* bold.png */ = {isa = PBXFileReference; includeInIndex = 1; lastKnownFileType = image.png; path = bold.png; sourceTree = "<group>"; };
-		0C19598CA9DC4254DAD2E60299544EEE /* underline@2x.png */ = {isa = PBXFileReference; includeInIndex = 1; lastKnownFileType = image.png; path = "underline@2x.png"; sourceTree = "<group>"; };
-		1077949CD2E04C6A64962AA4CAAFD184 /* LICENSE.md */ = {isa = PBXFileReference; includeInIndex = 1; path = LICENSE.md; sourceTree = "<group>"; };
-		1271E747F5D9EEB8266B0E0F0D8285E6 /* Pods_RichEditorViewSample.framework */ = {isa = PBXFileReference; explicitFileType = wrapper.framework; includeInIndex = 0; name = Pods_RichEditorViewSample.framework; path = "Pods-RichEditorViewSample.framework"; sourceTree = BUILT_PRODUCTS_DIR; };
-		13C70F08F9A188217D25A786931C6B4F /* Pods-RichEditorViewSample.release.xcconfig */ = {isa = PBXFileReference; includeInIndex = 1; lastKnownFileType = text.xcconfig; path = "Pods-RichEditorViewSample.release.xcconfig"; sourceTree = "<group>"; };
-		14E29C85382435C544E1049690507DA2 /* Pods-RichEditorViewSample.modulemap */ = {isa = PBXFileReference; includeInIndex = 1; path = "Pods-RichEditorViewSample.modulemap"; sourceTree = "<group>"; };
-		1672230420C54446C8D87D1F2A4C31DC /* style.css */ = {isa = PBXFileReference; includeInIndex = 1; path = style.css; sourceTree = "<group>"; };
-		180421D0F4576D77B1E08CA2132BD24E /* subscript.png */ = {isa = PBXFileReference; includeInIndex = 1; lastKnownFileType = image.png; path = subscript.png; sourceTree = "<group>"; };
-		19ABEBF2CFAC08E34E4FCAAF7FE83363 /* RichEditorView-prefix.pch */ = {isa = PBXFileReference; includeInIndex = 1; lastKnownFileType = sourcecode.c.h; path = "RichEditorView-prefix.pch"; sourceTree = "<group>"; };
-		1DA527F8D0CC821E2D123B407B290476 /* undo@2x.png */ = {isa = PBXFileReference; includeInIndex = 1; lastKnownFileType = image.png; path = "undo@2x.png"; sourceTree = "<group>"; };
-		25514417F0E67AC446ADC1943AD650BB /* RichEditorView.xcconfig */ = {isa = PBXFileReference; includeInIndex = 1; lastKnownFileType = text.xcconfig; path = RichEditorView.xcconfig; sourceTree = "<group>"; };
-		25A38A9BA9BDB52FC3E88D49A58C33B3 /* rich_editor.js */ = {isa = PBXFileReference; includeInIndex = 1; path = rich_editor.js; sourceTree = "<group>"; };
-		2EDAE0C8992041C9DF22B7387230C7D5 /* strikethrough.png */ = {isa = PBXFileReference; includeInIndex = 1; lastKnownFileType = image.png; path = strikethrough.png; sourceTree = "<group>"; };
-		34C2463E7C6EEC1D53284EFE2030A449 /* justify_center@2x.png */ = {isa = PBXFileReference; includeInIndex = 1; lastKnownFileType = image.png; path = "justify_center@2x.png"; sourceTree = "<group>"; };
-		3993FDE4880FB5D2EB58DC50BE4787B6 /* rich_editor_tests.html */ = {isa = PBXFileReference; includeInIndex = 1; path = rich_editor_tests.html; sourceTree = "<group>"; };
-		3ACC8280619FB2E73C87F0B3F67E248D /* outdent@2x.png */ = {isa = PBXFileReference; includeInIndex = 1; lastKnownFileType = image.png; path = "outdent@2x.png"; sourceTree = "<group>"; };
-		3AF608CEFF69CDDB2B2B83D7AD24AD02 /* h3@2x.png */ = {isa = PBXFileReference; includeInIndex = 1; lastKnownFileType = image.png; path = "h3@2x.png"; sourceTree = "<group>"; };
-		3BF184D91CE4439CD170887DBAD8B19E /* strikethrough@2x.png */ = {isa = PBXFileReference; includeInIndex = 1; lastKnownFileType = image.png; path = "strikethrough@2x.png"; sourceTree = "<group>"; };
-		40634E726AC7B34435A3E907D32A5C7C /* justify_left.png */ = {isa = PBXFileReference; includeInIndex = 1; lastKnownFileType = image.png; path = justify_left.png; sourceTree = "<group>"; };
-		419B9639E6CB1C06F7323825651821DB /* RichEditorView.podspec */ = {isa = PBXFileReference; explicitFileType = text.script.ruby; includeInIndex = 1; lastKnownFileType = text; path = RichEditorView.podspec; sourceTree = "<group>"; xcLanguageSpecificationIdentifier = xcode.lang.ruby; };
-		42AC2AC2794FF8534B679722C65B1912 /* h1.png */ = {isa = PBXFileReference; includeInIndex = 1; lastKnownFileType = image.png; path = h1.png; sourceTree = "<group>"; };
-		46D119FA78DC9819A8493032125B2620 /* bg_color@2x.png */ = {isa = PBXFileReference; includeInIndex = 1; lastKnownFileType = image.png; path = "bg_color@2x.png"; sourceTree = "<group>"; };
-		4705421B11136284C5A2B87EC1E402D8 /* text_color.png */ = {isa = PBXFileReference; includeInIndex = 1; lastKnownFileType = image.png; path = text_color.png; sourceTree = "<group>"; };
-		4B2D2A1D90EF5849022855FEE8A8621A /* Pods-RichEditorViewSample-frameworks.sh */ = {isa = PBXFileReference; includeInIndex = 1; lastKnownFileType = text.script.sh; path = "Pods-RichEditorViewSample-frameworks.sh"; sourceTree = "<group>"; };
-		4C10094719178C91E5D2BD8A5D180278 /* RichEditorView.framework */ = {isa = PBXFileReference; explicitFileType = wrapper.framework; includeInIndex = 0; name = RichEditorView.framework; path = RichEditorView.framework; sourceTree = BUILT_PRODUCTS_DIR; };
-		4CA5823CF1F98505BAA502C0F0EC7A3F /* RichEditorView-umbrella.h */ = {isa = PBXFileReference; includeInIndex = 1; lastKnownFileType = sourcecode.c.h; path = "RichEditorView-umbrella.h"; sourceTree = "<group>"; };
-		4FAB2A52EE2F0E0BBBFA7406F553B118 /* insert_link.png */ = {isa = PBXFileReference; includeInIndex = 1; lastKnownFileType = image.png; path = insert_link.png; sourceTree = "<group>"; };
-		515F0F4756781F63F55AE020958C4794 /* indent.png */ = {isa = PBXFileReference; includeInIndex = 1; lastKnownFileType = image.png; path = indent.png; sourceTree = "<group>"; };
-		5173100E3FA02EC57BB17823570CB919 /* assert.js */ = {isa = PBXFileReference; includeInIndex = 1; path = assert.js; sourceTree = "<group>"; };
-		536CDBB92007CFBDD3DE6868BDB5D03A /* Info.plist */ = {isa = PBXFileReference; includeInIndex = 1; lastKnownFileType = text.plist.xml; path = Info.plist; sourceTree = "<group>"; };
-		554A4B603C8781B36AAA41AE77E96157 /* text_color@2x.png */ = {isa = PBXFileReference; includeInIndex = 1; lastKnownFileType = image.png; path = "text_color@2x.png"; sourceTree = "<group>"; };
-		5B91B260954B0651B1C26524BE2D697A /* unordered_list@2x.png */ = {isa = PBXFileReference; includeInIndex = 1; lastKnownFileType = image.png; path = "unordered_list@2x.png"; sourceTree = "<group>"; };
-		5DFB206650FFC90AD447DAF8FEB2742F /* CJWWebView+HackishAccessoryHiding.m */ = {isa = PBXFileReference; includeInIndex = 1; lastKnownFileType = sourcecode.c.objc; name = "CJWWebView+HackishAccessoryHiding.m"; path = "RichEditorView/Classes/CJWWebView+HackishAccessoryHiding.m"; sourceTree = "<group>"; };
-		629E9EEEE600BB5825323D84B709E4FF /* rich_editor.html */ = {isa = PBXFileReference; includeInIndex = 1; path = rich_editor.html; sourceTree = "<group>"; };
-		6604A7D69453B4569E4E4827FB9155A9 /* Foundation.framework */ = {isa = PBXFileReference; lastKnownFileType = wrapper.framework; name = Foundation.framework; path = Platforms/iPhoneOS.platform/Developer/SDKs/iPhoneOS10.3.sdk/System/Library/Frameworks/Foundation.framework; sourceTree = DEVELOPER_DIR; };
-		686B40BF75D0E1CFDADF3D4D84AB5892 /* README.md */ = {isa = PBXFileReference; includeInIndex = 1; path = README.md; sourceTree = "<group>"; };
-		6B61B4ABF1BA88C9BDABDC55D7E551BE /* RichEditorView.modulemap */ = {isa = PBXFileReference; includeInIndex = 1; path = RichEditorView.modulemap; sourceTree = "<group>"; };
-		6D81F324079095F171731AB4619797C4 /* undo.png */ = {isa = PBXFileReference; includeInIndex = 1; lastKnownFileType = image.png; path = undo.png; sourceTree = "<group>"; };
-		6FFE7C4D4983961147F0E4C624C72368 /* String+Extensions.swift */ = {isa = PBXFileReference; includeInIndex = 1; lastKnownFileType = sourcecode.swift; name = "String+Extensions.swift"; path = "RichEditorView/Classes/String+Extensions.swift"; sourceTree = "<group>"; };
-		74F47A5FAB8778B6C4B3A763A3301FAB /* justify_right.png */ = {isa = PBXFileReference; includeInIndex = 1; lastKnownFileType = image.png; path = justify_right.png; sourceTree = "<group>"; };
-		75638F6443B82B3A0F3E0BAB9CC8E688 /* h1@2x.png */ = {isa = PBXFileReference; includeInIndex = 1; lastKnownFileType = image.png; path = "h1@2x.png"; sourceTree = "<group>"; };
-		7753DF9A06E7F1302998E18D635FDCCF /* UIColor+Extensions.swift */ = {isa = PBXFileReference; includeInIndex = 1; lastKnownFileType = sourcecode.swift; name = "UIColor+Extensions.swift"; path = "RichEditorView/Classes/UIColor+Extensions.swift"; sourceTree = "<group>"; };
-		7980878382C0AB691C47F03DA0538E4D /* Pods-RichEditorViewSample-umbrella.h */ = {isa = PBXFileReference; includeInIndex = 1; lastKnownFileType = sourcecode.c.h; path = "Pods-RichEditorViewSample-umbrella.h"; sourceTree = "<group>"; };
-		7AF3FEDC6E50CB01E4E7D892A2E39AE0 /* subscript@2x.png */ = {isa = PBXFileReference; includeInIndex = 1; lastKnownFileType = image.png; path = "subscript@2x.png"; sourceTree = "<group>"; };
-		7BC1E3FE388C55D6509283638E10D069 /* clear@2x.png */ = {isa = PBXFileReference; includeInIndex = 1; lastKnownFileType = image.png; path = "clear@2x.png"; sourceTree = "<group>"; };
-		7D1AC64431225DD2CA6D903158293C2F /* RichEditorView-dummy.m */ = {isa = PBXFileReference; includeInIndex = 1; lastKnownFileType = sourcecode.c.objc; path = "RichEditorView-dummy.m"; sourceTree = "<group>"; };
-		806A759B73F282F5F7D03AAE8D6533F6 /* CJWWebView+HackishAccessoryHiding.h */ = {isa = PBXFileReference; includeInIndex = 1; lastKnownFileType = sourcecode.c.h; name = "CJWWebView+HackishAccessoryHiding.h"; path = "RichEditorView/Classes/CJWWebView+HackishAccessoryHiding.h"; sourceTree = "<group>"; };
-		80ED049A146E6C22954326F460DC4553 /* Info.plist */ = {isa = PBXFileReference; includeInIndex = 1; lastKnownFileType = text.plist.xml; path = Info.plist; sourceTree = "<group>"; };
-		84D7086279B3C931A2142DC2D47BACDD /* RichEditorView.swift */ = {isa = PBXFileReference; includeInIndex = 1; lastKnownFileType = sourcecode.swift; name = RichEditorView.swift; path = RichEditorView/Classes/RichEditorView.swift; sourceTree = "<group>"; };
-		874F216B3B0A118149989A29FA285617 /* superscript.png */ = {isa = PBXFileReference; includeInIndex = 1; lastKnownFileType = image.png; path = superscript.png; sourceTree = "<group>"; };
-		87B78775333844D7D0B5FE38CD5269DD /* ordered_list@2x.png */ = {isa = PBXFileReference; includeInIndex = 1; lastKnownFileType = image.png; path = "ordered_list@2x.png"; sourceTree = "<group>"; };
-		8E5201FC0A8A8E25890C857A62C1369E /* outdent.png */ = {isa = PBXFileReference; includeInIndex = 1; lastKnownFileType = image.png; path = outdent.png; sourceTree = "<group>"; };
-		93287F33CC93CB4BE2EB94A7E6932D56 /* redo.png */ = {isa = PBXFileReference; includeInIndex = 1; lastKnownFileType = image.png; path = redo.png; sourceTree = "<group>"; };
-		93A4A3777CF96A4AAC1D13BA6DCCEA73 /* Podfile */ = {isa = PBXFileReference; explicitFileType = text.script.ruby; includeInIndex = 1; lastKnownFileType = text; name = Podfile; path = ../Podfile; sourceTree = SOURCE_ROOT; xcLanguageSpecificationIdentifier = xcode.lang.ruby; };
-		955E5EF5FD279F7BCFD6E49D33A43B13 /* insert_image@2x.png */ = {isa = PBXFileReference; includeInIndex = 1; lastKnownFileType = image.png; path = "insert_image@2x.png"; sourceTree = "<group>"; };
-		995149FB6B72ECB416BE5699B20CAD36 /* h6.png */ = {isa = PBXFileReference; includeInIndex = 1; lastKnownFileType = image.png; path = h6.png; sourceTree = "<group>"; };
-		9E681DA7B75D7C0A936638D8F75BDC37 /* UIView+Responder.swift */ = {isa = PBXFileReference; includeInIndex = 1; lastKnownFileType = sourcecode.swift; name = "UIView+Responder.swift"; path = "RichEditorView/Classes/UIView+Responder.swift"; sourceTree = "<group>"; };
-		A05F8D919CCABA2280680506C7C89566 /* italic.png */ = {isa = PBXFileReference; includeInIndex = 1; lastKnownFileType = image.png; path = italic.png; sourceTree = "<group>"; };
-		A5748EB352A196F1F6998FCA424FBFA8 /* justify_left@2x.png */ = {isa = PBXFileReference; includeInIndex = 1; lastKnownFileType = image.png; path = "justify_left@2x.png"; sourceTree = "<group>"; };
-		A757C69F15DD4B02FA8EF9EA232E8644 /* justify_right@2x.png */ = {isa = PBXFileReference; includeInIndex = 1; lastKnownFileType = image.png; path = "justify_right@2x.png"; sourceTree = "<group>"; };
-		A7C3EE60A3DAE6F3EB94CC81FC9A4710 /* bg_color.png */ = {isa = PBXFileReference; includeInIndex = 1; lastKnownFileType = image.png; path = bg_color.png; sourceTree = "<group>"; };
-		B2B80B884BB03C1709A2B5498701ADD7 /* redo@2x.png */ = {isa = PBXFileReference; includeInIndex = 1; lastKnownFileType = image.png; path = "redo@2x.png"; sourceTree = "<group>"; };
-		B5FF9C2F1AE59612324DEA5935B8E844 /* normalize.css */ = {isa = PBXFileReference; includeInIndex = 1; path = normalize.css; sourceTree = "<group>"; };
-		BD6FBF94D08E72D14B52F5A429994D47 /* RichEditorToolbar.swift */ = {isa = PBXFileReference; includeInIndex = 1; lastKnownFileType = sourcecode.swift; name = RichEditorToolbar.swift; path = RichEditorView/Classes/RichEditorToolbar.swift; sourceTree = "<group>"; };
-		BDE33F3869E32C3D913A87BDAE1606B3 /* h4.png */ = {isa = PBXFileReference; includeInIndex = 1; lastKnownFileType = image.png; path = h4.png; sourceTree = "<group>"; };
-		BF23AAF0BD707F5833622FC2E6C06946 /* clear.png */ = {isa = PBXFileReference; includeInIndex = 1; lastKnownFileType = image.png; path = clear.png; sourceTree = "<group>"; };
-		BF78D179ADB074082DF857C918292309 /* bold@2x.png */ = {isa = PBXFileReference; includeInIndex = 1; lastKnownFileType = image.png; path = "bold@2x.png"; sourceTree = "<group>"; };
-		C0259EDF3F3B9DB68F90B4D5C817002F /* justify_center.png */ = {isa = PBXFileReference; includeInIndex = 1; lastKnownFileType = image.png; path = justify_center.png; sourceTree = "<group>"; };
-		C079313FC25A56A202460AFB0A163A43 /* RichEditorOptionItem.swift */ = {isa = PBXFileReference; includeInIndex = 1; lastKnownFileType = sourcecode.swift; name = RichEditorOptionItem.swift; path = RichEditorView/Classes/RichEditorOptionItem.swift; sourceTree = "<group>"; };
-		C260A8D9B8648B4034406572E7785B78 /* indent@2x.png */ = {isa = PBXFileReference; includeInIndex = 1; lastKnownFileType = image.png; path = "indent@2x.png"; sourceTree = "<group>"; };
-		C5C1ADC8721709AA6F60233F3A626E3A /* insert_link@2x.png */ = {isa = PBXFileReference; includeInIndex = 1; lastKnownFileType = image.png; path = "insert_link@2x.png"; sourceTree = "<group>"; };
-		C5DB4E3790A92C66E632CFCCAB30A59A /* insert_image.png */ = {isa = PBXFileReference; includeInIndex = 1; lastKnownFileType = image.png; path = insert_image.png; sourceTree = "<group>"; };
-		C7D681FFDE17364424820DDC379E4AB8 /* h5.png */ = {isa = PBXFileReference; includeInIndex = 1; lastKnownFileType = image.png; path = h5.png; sourceTree = "<group>"; };
-		C89C413AEB3763AB5352E328A15F2299 /* italic@2x.png */ = {isa = PBXFileReference; includeInIndex = 1; lastKnownFileType = image.png; path = "italic@2x.png"; sourceTree = "<group>"; };
-		C9146EBE969F92570F7C454CB8EAC29B /* Pods-RichEditorViewSample-acknowledgements.plist */ = {isa = PBXFileReference; includeInIndex = 1; lastKnownFileType = text.plist.xml; path = "Pods-RichEditorViewSample-acknowledgements.plist"; sourceTree = "<group>"; };
-		C9A47D86DD0793FFCB3FEA7A1A7938EE /* h4@2x.png */ = {isa = PBXFileReference; includeInIndex = 1; lastKnownFileType = image.png; path = "h4@2x.png"; sourceTree = "<group>"; };
-		CB13BF3F6FDBC15DA5B4270AD19ECFD2 /* h5@2x.png */ = {isa = PBXFileReference; includeInIndex = 1; lastKnownFileType = image.png; path = "h5@2x.png"; sourceTree = "<group>"; };
-		CD2D76AA52B0CEECB7CC0FD2BD3A1031 /* Pods-RichEditorViewSample-dummy.m */ = {isa = PBXFileReference; includeInIndex = 1; lastKnownFileType = sourcecode.c.objc; path = "Pods-RichEditorViewSample-dummy.m"; sourceTree = "<group>"; };
-		CE5C1697F9F6B716D307E1D281670B20 /* h6@2x.png */ = {isa = PBXFileReference; includeInIndex = 1; lastKnownFileType = image.png; path = "h6@2x.png"; sourceTree = "<group>"; };
-		D994AA4D0E6CD16590D0494ECF7F4133 /* unordered_list.png */ = {isa = PBXFileReference; includeInIndex = 1; lastKnownFileType = image.png; path = unordered_list.png; sourceTree = "<group>"; };
-		DA6DC5F6F8EB9F2139B21E897A470ADF /* superscript@2x.png */ = {isa = PBXFileReference; includeInIndex = 1; lastKnownFileType = image.png; path = "superscript@2x.png"; sourceTree = "<group>"; };
-		E0EDDC438D2020C7BA232009A4DE5F89 /* h2@2x.png */ = {isa = PBXFileReference; includeInIndex = 1; lastKnownFileType = image.png; path = "h2@2x.png"; sourceTree = "<group>"; };
-		EA16B1A810146EDC0FD9026B032888C6 /* underline.png */ = {isa = PBXFileReference; includeInIndex = 1; lastKnownFileType = image.png; path = underline.png; sourceTree = "<group>"; };
-		EAEC7B3111131D761C388ECDE17A3CA2 /* rich_editor_tests.js */ = {isa = PBXFileReference; includeInIndex = 1; path = rich_editor_tests.js; sourceTree = "<group>"; };
-		EC1C3CF366594D395B8AE0F107A12568 /* Pods-RichEditorViewSample-resources.sh */ = {isa = PBXFileReference; includeInIndex = 1; lastKnownFileType = text.script.sh; path = "Pods-RichEditorViewSample-resources.sh"; sourceTree = "<group>"; };
-		EC28867585B491A0FBE918D7F86B9855 /* h2.png */ = {isa = PBXFileReference; includeInIndex = 1; lastKnownFileType = image.png; path = h2.png; sourceTree = "<group>"; };
-		F4BB9390B474F19BB030F4C224EF33D5 /* ordered_list.png */ = {isa = PBXFileReference; includeInIndex = 1; lastKnownFileType = image.png; path = ordered_list.png; sourceTree = "<group>"; };
-		F8910D2FA31D5348BBB9575F2BCA4DEA /* Pods-RichEditorViewSample.debug.xcconfig */ = {isa = PBXFileReference; includeInIndex = 1; lastKnownFileType = text.xcconfig; path = "Pods-RichEditorViewSample.debug.xcconfig"; sourceTree = "<group>"; };
-		FA7C875B0191FF2A3D53DB192A1702E0 /* Pods-RichEditorViewSample-acknowledgements.markdown */ = {isa = PBXFileReference; includeInIndex = 1; lastKnownFileType = text; path = "Pods-RichEditorViewSample-acknowledgements.markdown"; sourceTree = "<group>"; };
-		FE38BE7D737964B9282547A92F0A0834 /* h3.png */ = {isa = PBXFileReference; includeInIndex = 1; lastKnownFileType = image.png; path = h3.png; sourceTree = "<group>"; };
->>>>>>> 74772bd1
 /* End PBXFileReference section */
 
 /* Begin PBXFrameworksBuildPhase section */
@@ -310,12 +217,7 @@
 				C70BB3FEF553639B1A6F3E19DD53DCDE /* Resources */,
 				1CC0E05E3FCC090955320A5664EDA793 /* Support Files */,
 			);
-<<<<<<< HEAD
 			path = icons;
-=======
-			name = RichEditorView;
-			path = ../..;
->>>>>>> 74772bd1
 			sourceTree = "<group>";
 		};
 		16F4C9903EFDD14F77C3E720FB54034D /* Products */ = {
@@ -416,11 +318,7 @@
 				686B40BF75D0E1CFDADF3D4D84AB5892 /* README.md */,
 				419B9639E6CB1C06F7323825651821DB /* RichEditorView.podspec */,
 			);
-<<<<<<< HEAD
 			path = Assets;
-=======
-			name = Pod;
->>>>>>> 74772bd1
 			sourceTree = "<group>";
 		};
 		5694F78AD9912A077A0AF4371488370D /* Pods-RichEditorViewSample */ = {
@@ -441,7 +339,6 @@
 			path = "Target Support Files/Pods-RichEditorViewSample";
 			sourceTree = "<group>";
 		};
-<<<<<<< HEAD
 		684BD6C3077C3E011A85E1225715B9AD /* Classes */ = {
 			isa = PBXGroup;
 			children = (
@@ -458,9 +355,6 @@
 			sourceTree = "<group>";
 		};
 		7531C8F8DE19F1AA3C8A7AC97A91DC29 /* iOS */ = {
-=======
-		78182A7CE2D64A43401CD7D29AFC5FBF /* editor */ = {
->>>>>>> 74772bd1
 			isa = PBXGroup;
 			children = (
 				5173100E3FA02EC57BB17823570CB919 /* assert.js */,
@@ -491,7 +385,6 @@
 			children = (
 				06AF0917FC54E74DCB19D8DB25BC796A /* RichEditorView */,
 			);
-<<<<<<< HEAD
 			path = RichEditorView;
 			sourceTree = "<group>";
 		};
@@ -512,9 +405,6 @@
 				8F5F944301B2DD5A30965A272BB0C4BA /* RichEditorView */,
 			);
 			name = Resources;
-=======
-			name = "Development Pods";
->>>>>>> 74772bd1
 			sourceTree = "<group>";
 		};
 		BC3CA7F9E30CC8F7E2DD044DD34432FC /* Frameworks */ = {
@@ -531,11 +421,7 @@
 				78182A7CE2D64A43401CD7D29AFC5FBF /* editor */,
 				40564657B6118E91F12925F7301FF1E9 /* icons */,
 			);
-<<<<<<< HEAD
 			path = RichEditorView;
-=======
-			name = Resources;
->>>>>>> 74772bd1
 			sourceTree = "<group>";
 		};
 		D35AF013A5F0BAD4F32504907A52519E /* iOS */ = {
@@ -543,11 +429,7 @@
 			children = (
 				6604A7D69453B4569E4E4827FB9155A9 /* Foundation.framework */,
 			);
-<<<<<<< HEAD
 			path = editor;
-=======
-			name = iOS;
->>>>>>> 74772bd1
 			sourceTree = "<group>";
 		};
 /* End PBXGroup section */
@@ -615,7 +497,6 @@
 		D41D8CD98F00B204E9800998ECF8427E /* Project object */ = {
 			isa = PBXProject;
 			attributes = {
-<<<<<<< HEAD
 				LastSwiftUpdateCheck = 0730;
 				LastUpgradeCheck = 0920;
 				TargetAttributes = {
@@ -623,10 +504,6 @@
 						LastSwiftMigration = 0920;
 					};
 				};
-=======
-				LastSwiftUpdateCheck = 0830;
-				LastUpgradeCheck = 0700;
->>>>>>> 74772bd1
 			};
 			buildConfigurationList = 2D8E8EC45A3A1A1D94AE762CB5028504 /* Build configuration list for PBXProject "Pods" */;
 			compatibilityVersion = "Xcode 3.2";
@@ -755,7 +632,6 @@
 			isa = XCBuildConfiguration;
 			baseConfigurationReference = 13C70F08F9A188217D25A786931C6B4F /* Pods-RichEditorViewSample.release.xcconfig */;
 			buildSettings = {
-<<<<<<< HEAD
 				ALWAYS_SEARCH_USER_PATHS = NO;
 				CLANG_ANALYZER_NONNULL = YES;
 				CLANG_CXX_LANGUAGE_STANDARD = "gnu++0x";
@@ -805,35 +681,6 @@
 				STRIP_INSTALLED_PRODUCT = NO;
 				SWIFT_VERSION = 4.0;
 				SYMROOT = "${SRCROOT}/../build";
-=======
-				CODE_SIGN_IDENTITY = "";
-				"CODE_SIGN_IDENTITY[sdk=appletvos*]" = "";
-				"CODE_SIGN_IDENTITY[sdk=iphoneos*]" = "";
-				"CODE_SIGN_IDENTITY[sdk=watchos*]" = "";
-				CURRENT_PROJECT_VERSION = 1;
-				DEFINES_MODULE = YES;
-				DYLIB_COMPATIBILITY_VERSION = 1;
-				DYLIB_CURRENT_VERSION = 1;
-				DYLIB_INSTALL_NAME_BASE = "@rpath";
-				INFOPLIST_FILE = "Target Support Files/Pods-RichEditorViewSample/Info.plist";
-				INSTALL_PATH = "$(LOCAL_LIBRARY_DIR)/Frameworks";
-				IPHONEOS_DEPLOYMENT_TARGET = 8.0;
-				LD_RUNPATH_SEARCH_PATHS = "$(inherited) @executable_path/Frameworks @loader_path/Frameworks";
-				MACH_O_TYPE = staticlib;
-				MODULEMAP_FILE = "Target Support Files/Pods-RichEditorViewSample/Pods-RichEditorViewSample.modulemap";
-				OTHER_LDFLAGS = "";
-				OTHER_LIBTOOLFLAGS = "";
-				PODS_ROOT = "$(SRCROOT)";
-				PRODUCT_BUNDLE_IDENTIFIER = "org.cocoapods.${PRODUCT_NAME:rfc1034identifier}";
-				PRODUCT_NAME = Pods_RichEditorViewSample;
-				SDKROOT = iphoneos;
-				SKIP_INSTALL = YES;
-				SWIFT_OPTIMIZATION_LEVEL = "-Owholemodule";
-				TARGETED_DEVICE_FAMILY = "1,2";
-				VALIDATE_PRODUCT = YES;
-				VERSIONING_SYSTEM = "apple-generic";
-				VERSION_INFO_PREFIX = "";
->>>>>>> 74772bd1
 			};
 			name = Release;
 		};
@@ -861,10 +708,7 @@
 				SKIP_INSTALL = YES;
 				SWIFT_ACTIVE_COMPILATION_CONDITIONS = "$(inherited) ";
 				SWIFT_OPTIMIZATION_LEVEL = "-Onone";
-<<<<<<< HEAD
 				SWIFT_SWIFT3_OBJC_INFERENCE = Default;
-=======
->>>>>>> 74772bd1
 				SWIFT_VERSION = 4.0;
 				TARGETED_DEVICE_FAMILY = "1,2";
 				VERSIONING_SYSTEM = "apple-generic";
@@ -894,18 +738,10 @@
 				CLANG_WARN_INT_CONVERSION = YES;
 				CLANG_WARN_NON_LITERAL_NULL_CONVERSION = YES;
 				CLANG_WARN_OBJC_LITERAL_CONVERSION = YES;
-<<<<<<< HEAD
 				CLANG_WARN_OBJC_ROOT_CLASS = YES;
 				CLANG_WARN_RANGE_LOOP_ANALYSIS = YES;
 				CLANG_WARN_STRICT_PROTOTYPES = YES;
 				CLANG_WARN_SUSPICIOUS_MOVE = YES;
-=======
-				CLANG_WARN_OBJC_ROOT_CLASS = YES_ERROR;
-				CLANG_WARN_RANGE_LOOP_ANALYSIS = YES;
-				CLANG_WARN_STRICT_PROTOTYPES = YES;
-				CLANG_WARN_SUSPICIOUS_MOVE = YES;
-				CLANG_WARN_UNGUARDED_AVAILABILITY = YES_AGGRESSIVE;
->>>>>>> 74772bd1
 				CLANG_WARN_UNREACHABLE_CODE = YES;
 				CLANG_WARN__DUPLICATE_METHOD_MATCH = YES;
 				CODE_SIGNING_REQUIRED = NO;
@@ -913,11 +749,7 @@
 				DEBUG_INFORMATION_FORMAT = "dwarf-with-dsym";
 				ENABLE_NS_ASSERTIONS = NO;
 				ENABLE_STRICT_OBJC_MSGSEND = YES;
-<<<<<<< HEAD
 				GCC_C_LANGUAGE_STANDARD = gnu99;
-=======
-				GCC_C_LANGUAGE_STANDARD = gnu11;
->>>>>>> 74772bd1
 				GCC_NO_COMMON_BLOCKS = YES;
 				GCC_PREPROCESSOR_DEFINITIONS = (
 					"POD_CONFIGURATION_RELEASE=1",
@@ -1056,7 +888,6 @@
 				GCC_WARN_UNUSED_FUNCTION = YES;
 				GCC_WARN_UNUSED_VARIABLE = YES;
 				IPHONEOS_DEPLOYMENT_TARGET = 8.0;
-<<<<<<< HEAD
 				LD_RUNPATH_SEARCH_PATHS = "$(inherited) @executable_path/Frameworks @loader_path/Frameworks";
 				MODULEMAP_FILE = "Target Support Files/RichEditorView/RichEditorView.modulemap";
 				MTL_ENABLE_DEBUG_INFO = NO;
@@ -1068,15 +899,6 @@
 				TARGETED_DEVICE_FAMILY = "1,2";
 				VERSIONING_SYSTEM = "apple-generic";
 				VERSION_INFO_PREFIX = "";
-=======
-				MTL_ENABLE_DEBUG_INFO = YES;
-				ONLY_ACTIVE_ARCH = YES;
-				PRODUCT_NAME = "$(TARGET_NAME)";
-				PROVISIONING_PROFILE_SPECIFIER = NO_SIGNING/;
-				STRIP_INSTALLED_PRODUCT = NO;
-				SWIFT_ACTIVE_COMPILATION_CONDITIONS = DEBUG;
-				SYMROOT = "${SRCROOT}/../build";
->>>>>>> 74772bd1
 			};
 			name = Debug;
 		};
