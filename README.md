RichEditorView
--------------
[![License: BSD 3](https://img.shields.io/badge/license-BSD3-blue.svg)](./LICENSE.md)
[![Cocoapods](https://img.shields.io/cocoapods/v/RichEditorView.svg)](http://cocoapods.org/pods/RichEditorView)
[![Carthage compatible](https://img.shields.io/badge/Carthage-compatible-4BC51D.svg)](https://github.com/Carthage/Carthage)

RichEditorView is a simple, modular, drop-in UIView subclass for Rich Text Editing.

<<<<<<< HEAD
Written in Swift 4.0
=======
Written in Swift 4
>>>>>>> 74772bd1

Supports iOS 8+ through Cocoapods or Carthage.

- _Looking for Android? Check out_ [wasabeef/richeditor-android](https://github.com/wasabeef/richeditor-android)

Seen in Action
--------------
![Demo](./art/Demo.gif)

Just clone the project and open `RichEditorViewSample/RichEditorViewSample.xcworkspace` in Xcode.

Features
--------

![Toolbar Demo](./art/Toolbar.gif)

- [x] Bold
- [x] Italic
- [x] Subscript
- [x] Superscript
- [x] Strikethrough
- [x] Underline
- [x] Justify Left
- [x] Justify Center
- [x] Justify Right
- [x] Heading 1
- [x] Heading 2
- [x] Heading 3
- [x] Heading 4
- [x] Heading 5
- [x] Heading 6
- [x] Undo
- [x] Redo
- [x] Ordered List
- [x] Unordered List
- [x] Indent
- [x] Outdent
- [x] Insert Image
- [x] Insert Link
- [x] Text Color
- [x] Text Background Color

Installation
------------

#### Cocoapods

If you have Cocoapods installed, you can use Cocoapods to include `RichEditorView` into your project.
Add the following to your `Podfile`:

```
pod "RichEditorView"
use_frameworks!
```

Note: the `use_frameworks!` is required for pods made in Swift.

#### Carthage

Add the following to your `Cartfile`:

```
github 'cjwirth/RichEditorView'
```

Using RichEditorView
--------------------

`RichEditorView` makes no assumptions about how you want to use it in your app. It is a plain `UIView` subclass, so you are free to use it wherever, however you want.

Most basic use:

```
editor = RichEditorView(frame: self.view.bounds)
editor.html = "<h1>My Awesome Editor</h1>Now I am editing in <em>style.</em>"
self.view.addSubview(editor)
```

### Editing Text

To change the styles of the currently selected text, you just call methods directly on the `RichEditorView`:
```Swift
editor.bold()
editor.italic()
editor.setTextColor(.red)
```

If you want to show the editing toolbar `RichEditorToolbar`, you will need to handle displaying it (`KeyboardManager.swift` in the sample project is a good start). But configuring it is as easy as telling it which options you want to enable, and telling it which `RichEditorView` to work on.

```Swift
let toolbar = RichEditorToolbar(frame: CGRect(x: 0, y: 0, width: 320, height: 44))
toolbar.options = RichEditorOptions.all
toolbar.editor = editor // Previously instantiated RichEditorView
```

Some actions require user feedback (such as select an image, choose a color, etc). In this cases you can conform to the `RichEditorToolbarDelegate` and react to these actions, and maybe display some custom UI. For example, from the sample project, we just select a random color:

```Swift
private func randomColor() -> UIColor {
    let colors: [UIColor] = [
        .red, .orange, .yellow,
        .green, .blue, .purple
    ]

    let color = colors[Int(arc4random_uniform(UInt32(colors.count)))]
    return color
}

func richEditorToolbarChangeTextColor(toolbar: RichEditorToolbar) {
    let color = randomColor()
    toolbar.editor?.setTextColor(color)
}
```

#### Advanced Editing

If you need even more flexibility with your options, you can add completely custom actions, by either making an object that conforms the the `RichEditorOption` protocol, or configuring a `RichEditorOptionItem` object, and adding it to the toolbar's options:

```Swift
let clearAllItem = RichEditorOptionItem(image: UIImage(named: "clear"), title: "Clear") { toolbar in
    toolbar?.editor?.html = ""
    return
}
toolbar.options = [clearAllItem]
```

Author
------
Caesar Wirth - cjwirth@gmail.com

<a href="http://www.twitter.com/cjwirth">
<img src="https://g.twimg.com/Twitter_logo_blue.png" width="50px" alt="@cjwirth on Twitter">
@cjwirth
</a>


Acknowledgements
----------------

* [wasabeef/richeditor-android](https://github.com/wasabeef/richeditor-android) - Android version of this library (Apache v2)
* [nnhubbard/ZSSRichTextEditor](https://github.com/nnhubbard/ZSSRichTextEditor) - Inspiration and Icons (MIT)

License
-------

RichEditorView is released under the BSD 3-Clause License. See [LICENSE.md](./LICENSE.md) for details.<|MERGE_RESOLUTION|>--- conflicted
+++ resolved
@@ -6,11 +6,7 @@
 
 RichEditorView is a simple, modular, drop-in UIView subclass for Rich Text Editing.
 
-<<<<<<< HEAD
-Written in Swift 4.0
-=======
 Written in Swift 4
->>>>>>> 74772bd1
 
 Supports iOS 8+ through Cocoapods or Carthage.
 
